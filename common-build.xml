<?xml version="1.0"?>

<!--
    Licensed to the Apache Software Foundation (ASF) under one or more
    contributor license agreements.  See the NOTICE file distributed with
    this work for additional information regarding copyright ownership.
    The ASF licenses this file to You under the Apache License, Version 2.0
    the "License"); you may not use this file except in compliance with
    the License.  You may obtain a copy of the License at
 
        http://www.apache.org/licenses/LICENSE-2.0
 
    Unless required by applicable law or agreed to in writing, software
    distributed under the License is distributed on an "AS IS" BASIS,
    WITHOUT WARRANTIES OR CONDITIONS OF ANY KIND, either express or implied.
    See the License for the specific language governing permissions and
    limitations under the License.
 -->

<project name="common" xmlns:artifact="antlib:org.apache.maven.artifact.ant">
	<description>
    This file is designed for importing into a main build file, and not intended
    for standalone use.
  </description>

	<dirname file="${ant.file.common}" property="common.dir"/>

	<property name="junit.includes" value="**/Test*.java"/>


	<property name="junit.jar" value="junit-4.7.jar"/>
	<property name="junit-location.jar" value="${common.dir}/lib/${junit.jar}"/>
	<path id="junit-path">
		<pathelement location="${junit-location.jar}"/>
	</path>

	<path id="ant-path">
		<fileset dir="${common.dir}/lib" includes="ant-*.jar"/>
	</path>

	<!-- common classpaths that are shareable across montysolr
	           in fact, we try hard to find all the solr/lucene libs
	           as well as setup montysolr project files. Use this in
	           contrib and in main build.xml for classrefs 
	      -->
	<path id="common.classpath">
		<pathelement location="${common.dir}/build/classes/java"/>
		<!-- montysolr jars -->
		<fileset dir="${common.dir}/build/jar">
			<include name = "**/*.jar" />
		</fileset>
		<!-- lucene/solr jars -->
		<fileset dir="${common.dir}/build/solr-download">
			<include name = "**/dist/**/*.jar" />
		</fileset>
		<!-- montysolr lib jars -->
		<fileset dir="${common.dir}/lib">
			<include name = "**/*.jar" />
		</fileset>
		<!-- location of JCC classes, found only when imported from main build.xml -->
		<pathelement location="${jcc_egg}/jcc/classes" />
	</path>

	<path id="common.demo.classpath">
		<path refid="common.classpath"/>
		<pathelement location="${common.dir}/build/classes/demo"/>
	</path>

	<path id="common.test.classpath">
		<dirset dir="${common.dir}/build/solr-download">
            <include name = "**/solr/src/test-files"/>
        </dirset>

		<path refid="common.classpath"/>
		<path refid="junit-path"/>
		<path refid="ant-path"/>
		<pathelement location="${common.dir}/build/classes/test"/>

		<!-- these classes cannot be found in solr/lucene jars, they are needed
	      	     for proper compilation of unittests -->
		<dirset dir="${common.dir}/build/solr-download">
			<include name = "**/lucene/build/classes/test"/>
		</dirset>
		<dirset dir="${common.dir}/build/solr-download">
			<include name = "**/lucene/build/classes/test-framework"/>
		</dirset>

		<dirset dir="${common.dir}/build/solr-download">
			<include name = "**/solr/build/tests"/>
		</dirset>
		
		
	</path>

	<path id="common.junit.classpath">
		<path refid="common.test.classpath"/>
		<path refid="junit-path"/>
		<pathelement location="${common.dir}/build/classes/test"/>
		<pathelement location="${common.dir}/build/classes/java"/>
		<pathelement path="${java.class.path}"/>
	</path>

	<patternset id="binary.build.dist.patterns"
	                  includes="${final.name}*.jar,docs/,contrib/*/*.jar,contrib/*/*.war, contrib/*/*/*.jar"
	                  excludes="*-src.jar"
	      />
	<patternset id="binary.root.dist.patterns"
	                  includes="docs/,*.txt,contrib/**/README*,**/CHANGES.txt,contrib/**/*.sh contrib/**/docs/ contrib/xml-query-parser/*.dtd"
	                  excludes="BUILD.txt"
	      />



	<property name="dev-tools.dir" value="${common.dir}/../dev-tools"/>
	<property name="prettify.dir" value="${common.dir}/src/tools/prettify"/>
	<property name="maven.build.dir" value="${common.dir}/build/maven"/>

	<!-- Give user a chance to override without editing this file
      (and without typing -D each time it compiles it -->
<<<<<<< HEAD
  <property file="${user.home}/build.properties"/>
  <property file="${basedir}/build.properties"/>
  <property file="${common.dir}/build.properties"/>

  <tstamp>
    <format property="current.year" pattern="yyyy"/>
    <format property="DSTAMP" pattern="yyyy-MM-dd"/>
    <format property="TSTAMP" pattern="HH:mm:ss"/>
  </tstamp>

  <property name="name" value="${ant.project.name}"/>
  <property name="Name" value="MontySolr"/>
  <property name="dev.version" value="3.1-SNAPSHOT"/>
  <property name="tests.luceneMatchVersion" value="3.1"/>
  <property name="version" value="${dev.version}"/>
  <property name="spec.version" value="${version}"/>	
  <property name="year" value="2000-${current.year}"/>
  <property name="final.name" value="montysolr{name}-${version}"/>

  <property name="junit.jar" value="junit-4.7.jar"/>
  <property name="junit-location.jar" value="${common.dir}/lib/${junit.jar}"/>
  <path id="junit-path">
    <pathelement location="${junit-location.jar}"/>
  </path>

  <path id="ant-path">
    <fileset dir="${common.dir}/lib" includes="ant-*.jar"/>
  </path>

  <!-- default arguments to pass to JVM executing tests -->
  <property name="testmethod" value=""/>
  <property name="args" value=""/>
  <property name="tests.threadspercpu" value="1" />
  <condition property="tests.sequential">
    <or>
      <isset property="testcase"/>
      <equals arg1="${tests.threadspercpu}" arg2="0"/>
    </or>
  </condition>
  <property name="tests.multiplier" value="1" />
  <property name="tests.locale" value="random" />
  <property name="tests.timezone" value="random" />
  <property name="tests.directory" value="random" />
  <property name="tests.linedocsfile" value="europarl.lines.txt.gz" />
  <property name="tests.iter" value="1" />
  <property name="tests.seed" value="random" />
  <property name="tests.loggingfile" value="/dev/null"/>
  <property name="tests.nightly" value="false" />
    
  <!-- clover wants to run with -lib, otherwise we prefer a repeatable
=======
	<property file="${user.home}/build.properties"/>
	<property file="${basedir}/build.properties"/>
	<property file="${common.dir}/build.properties"/>

	<tstamp>
		<format property="current.year" pattern="yyyy"/>
		<format property="DSTAMP" pattern="yyyy-MM-dd"/>
		<format property="TSTAMP" pattern="HH:mm:ss"/>
	</tstamp>

	<property name="name" value="${ant.project.name}"/>
	<property name="Name" value="MontySolr"/>
	<property name="dev.version" value="3.1-SNAPSHOT"/>
	<property name="tests.luceneMatchVersion" value="3.1"/>
	<property name="version" value="${dev.version}"/>
	<property name="spec.version" value="${version}"/>
	<property name="year" value="2000-${current.year}"/>
	<property name="final.name" value="montysolr-${name}-${version}"/>


	<!-- default arguments to pass to JVM executing tests -->
	<property name="testmethod" value=""/>
	<property name="args" value=""/>
	<property name="tests.threadspercpu" value="1" />
	<condition property="tests.sequential">
		<or>
			<isset property="testcase"/>
			<equals arg1="${tests.threadspercpu}" arg2="0"/>
		</or>
	</condition>
	<property name="tests.multiplier" value="1" />
	<property name="tests.locale" value="random" />
	<property name="tests.timezone" value="random" />
	<property name="tests.directory" value="random" />
	<property name="tests.linedocsfile" value="europarl.lines.txt.gz" />
	<property name="tests.iter" value="1" />
	<property name="tests.seed" value="random" />
	<property name="tests.loggingfile" value="/dev/null"/>
	<property name="tests.nightly" value="false" />

	<property name="javac.deprecation" value="off"/>
	<property name="javac.debug" value="on"/>
	<property name="javac.source" value="1.5"/>
	<property name="javac.target" value="1.5"/>
	<property name="javac.source.backwards" value="1.5"/>
	<property name="javac.target.backwards" value="1.5"/>
	<!-- clover wants to run with -lib, otherwise we prefer a repeatable
>>>>>>> cee9c34a
       classpath -->
	<property name="javac.includeAntRuntime" value="${run.clover}"/>

	<property name="javadoc.link" value="http://java.sun.com/j2se/1.5/docs/api/"/>
	<property name="javadoc.access" value="protected"/>
	<property name="javadoc.charset" value="utf-8"/>
	<property name="javadoc.dir" value="${common.dir}/build/docs/api"/>
	<property name="javadoc.maxmemory" value="512m" />
	<!-- Javadoc classpath -->
	<path id="javadoc.classpath">
		<path refid="classpath"/>
		<pathelement location="${ant.home}/lib/ant.jar"/>
		<fileset dir=".">
			<include name="**/lib/*.jar"/>
		</fileset>
	</path>

	<property name="changes.src.dir" value="${common.dir}/src/site/changes"/>
	<!-- todo: to remove -->
	<property name="changes.target.dir" value="${common.dir}/build/docs/changes"/>

	<property name="project.name" value="site"/>
	<!-- todo: is this used by anakia or something else? -->
	<property name="build.encoding" value="utf-8"/>

	<property name="src.dir" location="src/java"/>
	<property name="tests.src.dir" location="src/test"/>
	<property name="build.dir" location="build"/>
	<property name="dist.dir" location="dist"/>
	<property name="maven.dist.dir" location="dist/maven"/>
	<property name="m2.repository.url" value="file://${maven.dist.dir}"/>
	<property name="m2.repository.private.key" value="${user.home}/.ssh/id_dsa"/>




	<property name="backwards.dir" location="backwards"/>
	<property name="build.dir.backwards" location="${build.dir}/backwards"/>

	<property name="junit.output.dir" location="${build.dir}/test"/>
	<property name="junit.output.dir.backwards" location="${build.dir.backwards}/test"/>
	<property name="junit.reports" location="${build.dir}/test/reports"/>
	<property name="junit.reports.backwards" location="${build.dir.backwards}/test/reports"/>
	<property name="junit.excludes" value=""/>
	<condition property="junit.details.formatter" 
      value="org.apache.tools.ant.taskdefs.optional.junit.BriefJUnitResultFormatter"
      else="org.apache.lucene.util.LuceneJUnitResultFormatter">
		<isset property="tests.sequential"/>
	</condition>
	<property name="junit.parallel.selector" value="org.apache.lucene.util.LuceneJUnitDividingSelector"/>

	<property name="manifest.file" location="${common.dir}/build/MANIFEST.MF"/>

	<!-- 
    we attempt to exec svnversion to get details build information
    for jar manifests.  this property can be set at runtime to an
    explicit path as needed, or ant will just try to find it in the
    default PATH. (this is useful for Hudson)
  -->
	<property name="svnversion.exe" value="svnversion" />
	<property name="svn.exe" value="svn" />

	<property name="gpg.exe" value="gpg" />
	<property name="gpg.key" value="CODE SIGNING KEY" />

	<property name="clover.db.dir" location="${common.dir}/build/test/clover/db"/>
	<property name="clover.report.dir" location="${common.dir}/build/test/clover/reports"/>

	<available
            property="clover.present"
            classname="com.cenqua.clover.tasks.CloverReportTask"
            />
	<condition property="clover.enabled">
		<and>
			<isset property="run.clover"/>
			<isset property="clover.present"/>
		</and>
	</condition>

	<available
    property="maven.ant.tasks.present"
    classname="org.apache.maven.artifact.ant.Pom"
  />

	<target name="clean"
    description="Removes contents of build and dist directories">
		<delete dir="${build.dir}"/>
		<delete dir="${dist.dir}"/>
		<delete file="velocity.log"/>
	</target>


	<target name="init">
		<!-- currently empty -->
	</target>





	<target name="compile-core" depends="init, clover"
          description="Compiles core classes">
		<compile
      srcdir="${src.dir}"
      destdir="${build.dir}/classes/java">
			<classpath refid="classpath"/>
		</compile>

		<!-- Copy the resources folder (if existent) -->
		<copy todir="${build.dir}/classes/java" includeEmptyDirs="false">
			<globmapper from="resources/*" to="*" handledirsep="yes"/>
			<fileset dir="src" includes="resources/**"/>
		</copy>
	</target>

	<target name="compile" depends="compile-core">
		<!-- convenience target to compile core -->
	</target>

	<target name="jar-core" depends="compile-core"
    description="Packages the JAR file">
		<jarify/>
	</target>

	<target name="maven.ant.tasks-check">
		<fail unless="maven.ant.tasks.present">#
    ##########################################################################
      Maven ant tasks not found.

      Please download the Maven ant tasks JAR (maven-ant-tasks-2.1.1.jar)
      from http://maven.apache.org/ant-tasks/download.html and add it to your
      $$HOME/.ant/lib/ directory, or to your $$ANT_HOME/lib/ directory, or
      to your $$CLASSPATH, or add "-lib /path/to/maven-ant-tasks-2.1.1.jar"
      to the ant command.
    ##########################################################################
    </fail>
	</target>

	<macrodef name="m2-deploy" description="Builds a Maven artifact">
		<element name="artifact-attachments" optional="yes"/>
		<attribute name="pom.xml" default="pom.xml"/>
		<sequential>
			<artifact:install-provider artifactId="wagon-ssh" version="1.0-beta-7"/>
			<artifact:pom id="maven.project" file="@{pom.xml}"/>
			<artifact:deploy file="${build.dir}/${maven.project.build.finalName}.jar">
				<artifact-attachments/>
				<remoteRepository url="${m2.repository.url}">
					<authentication username="${m2.repository.username}" privateKey="${m2.repository.private.key}"/>
				</remoteRepository>
				<pom refid="maven.project"/>
			</artifact:deploy>
		</sequential>
	</macrodef>

	<macrodef name="m2-deploy-with-pom-template" description="Builds a Maven artifact given a POM template">
		<attribute name="pom.xml"/>
		<attribute name="jar.file"/>
		<sequential>
			<copy file="@{pom.xml}" tofile="${maven.build.dir}/@{pom.xml}">
				<filterset begintoken="@" endtoken="@">
					<filter token="version" value="${version}"/>
				</filterset>
			</copy>
			<artifact:install-provider artifactId="wagon-ssh" version="1.0-beta-7"/>
			<artifact:pom id="maven.project" file="${maven.build.dir}/@{pom.xml}" />
			<artifact:deploy file="@{jar.file}">
				<remoteRepository url="${m2.repository.url}">
					<authentication username="${m2.repository.username}" privateKey="${m2.repository.private.key}"/>
				</remoteRepository>
				<pom refid="maven.project"/>
			</artifact:deploy>
		</sequential>
	</macrodef>

	<macrodef name="build-manifest" description="Builds a manifest file">
		<attribute name="title" default="MontySolr Search Engine enhancement: ${ant.project.name}" />
		<sequential>
			<manifest file="${manifest.file}">
				<attribute name="Specification-Title" value="@{title}"/>
				<!-- spec version must match "digit+{.digit+}*" -->
				<attribute name="Specification-Version" value="${spec.version}"/>
				<attribute name="Specification-Vendor"
		           value="CERN"/>
				<attribute name="Implementation-Title" value="ch.cern"/>
				<!-- impl version can be any string -->
				<attribute name="Implementation-Version"
		           value="${version} ${svnversion} - ${DSTAMP} ${TSTAMP}"/>
				<attribute name="Implementation-Vendor"
		           value="CERN"/>
				<attribute name="X-Compile-Source-JDK" 
		           value="${javac.source}"/>
				<attribute name="X-Compile-Target-JDK" 
		           value="${javac.target}"/>
			</manifest>
		</sequential>
	</macrodef>

	<macrodef name="jarify" description="Builds a JAR file">
		<attribute name="basedir" default="${build.dir}/classes/java"/>
		<attribute name="destfile" default="${build.dir}/${final.name}.jar"/>
		<attribute name="title" default="MontySolr Search Engine: ${ant.project.name}"/>
		<attribute name="excludes" default="**/pom.xml"/>
		<element name="manifest-attributes" optional="yes"/>
		<element name="metainf-includes" optional="yes"/>
		<sequential>

			<build-manifest title="@{title}"/>

			<jar
        destfile="@{destfile}"
        basedir="@{basedir}"
      	manifest="${manifest.file}"
        excludes="@{excludes}">
				<manifest>
					<manifest-attributes/>
				</manifest>
				<metainf dir="${common.dir}">
					<include name="LICENSE.txt"/>
					<include name="NOTICE.txt"/>
				</metainf>
				<metainf-includes/>
			</jar>
		</sequential>
	</macrodef>


	<target name="compile-test" depends="">
		<compile-test-macro srcdir="${tests.src.dir}" destdir="${build.dir}/classes/test"
  						test.classpath="test.classpath"/>
	</target>

	<property name="tests.verbose" value="false"/>

	<macrodef name="compile-test-macro" description="Compiles junit tests.">
		<attribute name="srcdir"/>
		<attribute name="destdir"/>
		<attribute name="test.classpath"/>
		<attribute name="javac.source" default="${javac.source}"/>
		<attribute name="javac.target" default="${javac.target}"/>
		<sequential>
			<compile
        srcdir="@{srcdir}" 
        destdir="@{destdir}"
        javac.source="@{javac.source}"
        javac.target="@{javac.source}">
				<classpath refid="@{test.classpath}"/>
			</compile>

			<!-- Copy any data files present to the classpath -->
			<copy todir="@{destdir}">
				<fileset dir="@{srcdir}" excludes="**/*.java"/>
			</copy>
		</sequential>
	</macrodef>

	<macrodef name="test-macro" description="Executes junit tests.">
		<attribute name="junit.output.dir" default="${junit.output.dir}"/>
		<attribute name="junit.classpath" default="junit.classpath"/>
		<attribute name="dataDir" default="${tests.src.dir}"/>
		<attribute name="tempDir" default="${build.dir}/test"/>
		<attribute name="threadNum" default="1"/>
		<attribute name="threadTotal" default="1"/>

		<sequential>
			<condition property="runall">
				<not>
					<or>
						<isset property="testcase" />
						<isset property="testpackage" />
						<isset property="testpackageroot" />
					</or>
				</not>
			</condition>
			<!-- <mkdir dir="@{tempDir}/@{pattern}"/> 
	    This is very loud and obnoxious. abuse touch instead for a "quiet" mkdir
	    -->
			<touch file="@{tempDir}/@{threadNum}/quiet.ant" verbose="false" mkdirs="true"/>
			<junit printsummary="off" haltonfailure="no" maxmemory="512M" tempdir="@{tempDir}/@{threadNum}"
	      errorProperty="tests.failed" failureProperty="tests.failed" forkmode="perBatch" dir="@{tempDir}/@{threadNum}">
				<classpath refid="@{junit.classpath}"/>
				<assertions>
					<enable package="org.apache.lucene"/>
					<enable package="org.apache.solr"/>
				</assertions>

				<jvmarg line="${args}"/>

				<!-- allow tests to control debug prints -->
				<sysproperty key="tests.verbose" value="${tests.verbose}"/>
				<!-- set the locale tests should run with -->
				<sysproperty key="tests.locale" value="${tests.locale}"/>
				<!-- set the timezone tests should run with -->
				<sysproperty key="tests.timezone" value="${tests.timezone}"/>
				<!-- set the directory tests should run with -->
				<sysproperty key="tests.directory" value="${tests.directory}"/>
				<!-- set the line file source for oal.util.LineFileDocs -->
				<sysproperty key="tests.linedocsfile" value="${tests.linedocsfile}"/>
				<!-- set the number of times tests should run -->
				<sysproperty key="tests.iter" value="${tests.iter}"/>
				<!-- set the test seed -->
				<sysproperty key="tests.seed" value="${tests.seed}"/>
				<!-- set the Version that tests should run against -->
				<sysproperty key="tests.luceneMatchVersion" value="${tests.luceneMatchVersion}"/>
				<!-- for lucene we can be strict, and we don't want false fails even across methods -->
				<sysproperty key="tests.cleanthreads" value="perMethod"/>
				<!-- logging config file -->
				<sysproperty key="java.util.logging.config.file" value="${tests.loggingfile}"/>
				<!-- set whether or not nightly tests should run -->
				<sysproperty key="tests.nightly" value="${tests.nightly}"/>

				<!-- TODO: create propertyset for test properties, so each project can have its own set -->
				<sysproperty key="tests.multiplier" value="${tests.multiplier}"/>
				<sysproperty key="tempDir" file="@{tempDir}/@{threadNum}"/>

				<sysproperty key="lucene.version" value="${dev.version}"/>

				<sysproperty key="testmethod" value="${testmethod}"/>
				<sysproperty key="jetty.testMode" value="1"/>

				<formatter type="xml"/>
				<formatter classname="${junit.details.formatter}" usefile="false"/>
				<batchtest fork="yes" todir="@{junit.output.dir}" if="runall">
					<fileset dir="@{dataDir}" includes="**/Test*.java,**/*Test.java" excludes="${junit.excludes}">
						<custom classname="${junit.parallel.selector}" classpathref="@{junit.classpath}">
							<param name="divisor" value="@{threadTotal}" />
							<param name="part" value="@{threadNum}" />
						</custom>
					</fileset>
				</batchtest>
				<batchtest fork="yes" todir="@{junit.output.dir}" if="testpackage">
					<fileset dir="@{dataDir}" includes="**/${testpackage}/**/Test*.java,**/${testpackage}/**/*Test.java" excludes="${junit.excludes}">
						<custom classname="${junit.parallel.selector}" classpathref="@{junit.classpath}">
							<param name="divisor" value="@{threadTotal}" />
							<param name="part" value="@{threadNum}" />
						</custom>
					</fileset>
				</batchtest>
				<batchtest fork="yes" todir="@{junit.output.dir}" if="testpackageroot">
					<fileset dir="@{dataDir}" includes="**/${testpackageroot}/Test*.java,**/${testpackageroot}/*Test.java" excludes="${junit.excludes}">
						<custom classname="${junit.parallel.selector}" classpathref="@{junit.classpath}">
							<param name="divisor" value="@{threadTotal}" />
							<param name="part" value="@{threadNum}" />
						</custom>
					</fileset>
				</batchtest>
				<batchtest fork="yes" todir="@{junit.output.dir}" if="testcase">
					<fileset dir="@{dataDir}" includes="**/${testcase}.java"/>
				</batchtest>
			</junit>
			<fail if="tests.failed">Tests failed!</fail>
		</sequential>
	</macrodef>

	<target name="test" depends="compile-test,junit-mkdir,junit-sequential,junit-parallel" description="Runs unit tests"/>

	<target name="junit-mkdir">
		<mkdir dir="${junit.output.dir}"/>
	</target>

	<target name="junit-sequential" if="tests.sequential">
		<test-macro/>
	</target>

	<target name="junit-parallel" unless="tests.sequential">
		<parallel threadsPerProcessor="${tests.threadspercpu}">
			<test-macro threadNum="1" threadTotal="8"/>
			<test-macro threadNum="2" threadTotal="8"/>
			<test-macro threadNum="3" threadTotal="8"/>
			<test-macro threadNum="4" threadTotal="8"/>
			<test-macro threadNum="5" threadTotal="8"/>
			<test-macro threadNum="6" threadTotal="8"/>
			<test-macro threadNum="7" threadTotal="8"/>
			<test-macro threadNum="8" threadTotal="8"/>
		</parallel>
	</target>


	<!--
     If you want clover test code coverage, run this before the tests.  You need clover.jar and the license in your ANT classspath and you need to specify -Drun.clover=true on the command line.

     See http://issues.apache.org/jira/browse/LUCENE-721
     -->
	<target name="clover" depends="clover.setup, clover.info" description="Instrument the Unit tests using Clover.  Requires a Clover 2.x license and clover.jar in the ANT classpath.  To use, specify -Drun.clover=true on the command line."/>

	<target name="clover.setup" if="clover.enabled">
		<taskdef resource="cloverlib.xml"/>
		<mkdir dir="${clover.db.dir}"/>
		<clover-setup initString="${clover.db.dir}/lucene_coverage.db" encoding="${build.encoding}">
			<fileset dir="${src.dir}">
				<include name="org/apache/**/*.java" />
			</fileset>
			<testsources dir="${tests.src.dir}">
				<include name="org/apache/**/*.java" />
			</testsources>
		</clover-setup>
	</target>

	<target name="clover.info" unless="clover.present">
		<echo>
      Clover not found. Code coverage reports disabled.
  	</echo>
	</target>

	<target name="clover.check">
		<fail unless="clover.present">
	  ##################################################################
      Clover not found.
      Please make sure clover.jar is in ANT_HOME/lib, or made available
      to Ant using other mechanisms like -lib or CLASSPATH.
      ##################################################################
  	</fail>
	</target>
	<!--
     Run after Junit tests.
     -->
	<target name="generate-clover-reports" depends="clover.check, clover">
		<mkdir dir="${clover.report.dir}"/>
		<!-- This extra path is needed, because from a top-level ant run, the contrib tests would be not visible (report generation is only done on top-level not via subants) -->
		<fileset dir="contrib" id="clover.contrib.test.src.files">
			<include name="**/test/**/*.java"/>
		</fileset>
		<fileset dir="${tests.src.dir}" id="clover.test.src.files">
			<include name="**/*.java" />
		</fileset>
		<fileset dir="${build.dir}" id="clover.test.result.files">
			<include name="**/test/TEST-*.xml" />
			<!-- do not include BW tests -->
			<exclude name="backwards/**"/>
		</fileset>
		<clover-report>
			<current outfile="${clover.report.dir}" title="${final.name}" numThreads="0">
				<format type="html" filter="assert"/>
				<testsources refid="clover.test.src.files"/>
				<testsources refid="clover.contrib.test.src.files"/>
				<testresults refid="clover.test.result.files"/>
			</current>
			<current outfile="${clover.report.dir}/clover.xml" title="${final.name}">
				<format type="xml" filter="assert"/>
				<testsources refid="clover.test.src.files"/>
				<testsources refid="clover.contrib.test.src.files"/>
				<testresults refid="clover.test.result.files"/>
			</current>
		</clover-report>
	</target>

	<target name="generate-test-reports" description="Generates test reports">
		<mkdir dir="${junit.reports}"/>
		<junitreport todir="${junit.output.dir}">
			<!-- this fileset let's the task work for individual contribs,
           as well as the project as a whole
       -->
			<fileset dir="${build.dir}">
				<include name="**/test/TEST-*.xml"/>
			</fileset>
			<report format="frames" todir="${junit.reports}"/>
		</junitreport>

		<mkdir dir="${junit.reports.backwards}"/>
		<junitreport todir="${junit.output.dir.backwards}">
			<!-- this fileset let's the task work for individual contribs,
           as well as the project as a whole
       -->
			<fileset dir="${build.dir.backwards}">
				<include name="**/test/TEST-*.xml"/>
			</fileset>
			<report format="frames" todir="${junit.reports.backwards}"/>
		</junitreport>
	</target>

	<target name="jar" depends="jar-core">
		<!-- convenience target to package core JAR -->
	</target>

	<target name="jar-src" depends="init">
		<jarify basedir="${src.dir}" destfile="${build.dir}/${final.name}-src.jar"/>
	</target>

	<target name="default" depends="jar-core"/>

	<target name="rat-sources-typedef">
		<typedef resource="org/apache/rat/anttasks/antlib.xml" uri="antlib:rat.anttasks">
			<classpath>
				<fileset dir="." includes="rat*.jar"/>
			</classpath>
		</typedef>
	</target>

	<target name="rat-sources" depends="rat-sources-typedef"
	  description="runs the tasks over source and test files">
		<rat:report xmlns:rat="antlib:org.apache.rat.anttasks">
			<fileset dir="${src.dir}"/>
			<fileset dir="${tests.src.dir}"/>
		</rat:report>
	</target>

	<!--+
      | M A C R O S
      +-->
	<macrodef name="compile">
		<attribute name="srcdir"/>
		<attribute name="destdir"/>
		<attribute name="javac.source" default="${javac.source}"/>
		<attribute name="javac.target" default="${javac.target}"/>
		<element name="nested" implicit="yes" optional="yes"/>

		<sequential>
			<mkdir dir="@{destdir}"/>
			<javac
        includeAntRuntime="${javac.includeAntRuntime}"
        encoding="${build.encoding}"
        srcdir="@{srcdir}"
        destdir="@{destdir}"
        deprecation="${javac.deprecation}"
        debug="${javac.debug}"
        source="@{javac.source}"
        target="@{javac.target}">
				<nested/>
				<!-- <compilerarg line="-Xmaxwarns 10000000"/>
        <compilerarg line="-Xmaxerrs 10000000"/> -->
				<!-- for generics in Java 1.5: -->
				<compilerarg line="-Xlint -Xlint:-deprecation -Xlint:-serial"/>
			</javac>
		</sequential>
	</macrodef>


	<macrodef name="invoke-javadoc">
		<element name="sources" optional="yes"/>
		<attribute name="destdir"/>
		<attribute name="title" default="${Name} ${version} API"/>
		<attribute name="overview" default="${src.dir}/overview.html"/>
		<sequential>
			<copy todir="@{destdir}/../prettify" overwrite="false">
				<fileset dir="${prettify.dir}"/>
			</copy>
			<javadoc
          overview="@{overview}"
          packagenames="org.apache.lucene.*"
          destdir="@{destdir}"
          access="${javadoc.access}"
          encoding="${build.encoding}"
          charset="${javadoc.charset}"
          docencoding="${javadoc.charset}"
          author="true"
          version="true"
          use="true"
          source="${ant.java.version}"
          link="${javadoc.link}"
          windowtitle="${Name} ${version} API"
          doctitle="@{title}"
          stylesheetfile="@{destdir}/../prettify/stylesheet+prettify.css"
          maxmemory="${javadoc.maxmemory}"
          bottom="Copyright &amp;copy; ${year} Apache Software Foundation.  All Rights Reserved.">
				<tag name="lucene.experimental" 
      	description="WARNING: This API is experimental and might change in incompatible ways in the next release."/>
				<tag name="lucene.internal"
        description="NOTE: This API is for Lucene internal purposes only and might change in incompatible ways in the next release."/>
				<link offline="true" packagelistLoc="${javadoc.dir}"/>
				<header>
					<![CDATA[
           <script src="{@docRoot}/../prettify/prettify.js" type="text/javascript">
				</script>
				<script language="JavaScript">window.onload=function(){windowTitle();prettyPrint();}</script>
        ]]></header>

			<sources />

			<classpath refid="javadoc.classpath"/>
		</javadoc>
	</sequential>
</macrodef>


</project><|MERGE_RESOLUTION|>--- conflicted
+++ resolved
@@ -117,58 +117,6 @@
 
 	<!-- Give user a chance to override without editing this file
       (and without typing -D each time it compiles it -->
-<<<<<<< HEAD
-  <property file="${user.home}/build.properties"/>
-  <property file="${basedir}/build.properties"/>
-  <property file="${common.dir}/build.properties"/>
-
-  <tstamp>
-    <format property="current.year" pattern="yyyy"/>
-    <format property="DSTAMP" pattern="yyyy-MM-dd"/>
-    <format property="TSTAMP" pattern="HH:mm:ss"/>
-  </tstamp>
-
-  <property name="name" value="${ant.project.name}"/>
-  <property name="Name" value="MontySolr"/>
-  <property name="dev.version" value="3.1-SNAPSHOT"/>
-  <property name="tests.luceneMatchVersion" value="3.1"/>
-  <property name="version" value="${dev.version}"/>
-  <property name="spec.version" value="${version}"/>	
-  <property name="year" value="2000-${current.year}"/>
-  <property name="final.name" value="montysolr{name}-${version}"/>
-
-  <property name="junit.jar" value="junit-4.7.jar"/>
-  <property name="junit-location.jar" value="${common.dir}/lib/${junit.jar}"/>
-  <path id="junit-path">
-    <pathelement location="${junit-location.jar}"/>
-  </path>
-
-  <path id="ant-path">
-    <fileset dir="${common.dir}/lib" includes="ant-*.jar"/>
-  </path>
-
-  <!-- default arguments to pass to JVM executing tests -->
-  <property name="testmethod" value=""/>
-  <property name="args" value=""/>
-  <property name="tests.threadspercpu" value="1" />
-  <condition property="tests.sequential">
-    <or>
-      <isset property="testcase"/>
-      <equals arg1="${tests.threadspercpu}" arg2="0"/>
-    </or>
-  </condition>
-  <property name="tests.multiplier" value="1" />
-  <property name="tests.locale" value="random" />
-  <property name="tests.timezone" value="random" />
-  <property name="tests.directory" value="random" />
-  <property name="tests.linedocsfile" value="europarl.lines.txt.gz" />
-  <property name="tests.iter" value="1" />
-  <property name="tests.seed" value="random" />
-  <property name="tests.loggingfile" value="/dev/null"/>
-  <property name="tests.nightly" value="false" />
-    
-  <!-- clover wants to run with -lib, otherwise we prefer a repeatable
-=======
 	<property file="${user.home}/build.properties"/>
 	<property file="${basedir}/build.properties"/>
 	<property file="${common.dir}/build.properties"/>
@@ -216,7 +164,6 @@
 	<property name="javac.source.backwards" value="1.5"/>
 	<property name="javac.target.backwards" value="1.5"/>
 	<!-- clover wants to run with -lib, otherwise we prefer a repeatable
->>>>>>> cee9c34a
        classpath -->
 	<property name="javac.includeAntRuntime" value="${run.clover}"/>
 
