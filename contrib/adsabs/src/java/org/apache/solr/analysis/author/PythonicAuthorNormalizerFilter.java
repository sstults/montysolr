--- conflicted
+++ resolved
@@ -4,11 +4,7 @@
 import java.util.ArrayList;
 import java.util.HashMap;
 import java.util.List;
-<<<<<<< HEAD
-import java.util.regex.Pattern;
-=======
 import java.util.Map;
->>>>>>> 42d9344f
 
 
 import org.apache.lucene.analysis.TokenFilter;
@@ -39,22 +35,12 @@
  * Input can contain several author names, but these need to be separated
  * by semicolon
  */
-<<<<<<< HEAD
-
-
-public final class PythonicAuthorNormalizerFilter extends TokenFilter implements PythonCall {
-=======
 public final class PythonicAuthorNormalizerFilter extends TokenFilter {
->>>>>>> 42d9344f
 
   private final CharTermAttribute termAtt = addAttribute(CharTermAttribute.class);
   private final TypeAttribute typeAtt = addAttribute(TypeAttribute.class);
   private List<String> buffer = new ArrayList<String>();
-<<<<<<< HEAD
-  private Pattern multiSpace = Pattern.compile("\\s\\s+");
-=======
   private JythonNameParser jythonParser;
->>>>>>> 42d9344f
   
   /**
    * @param input
@@ -81,20 +67,8 @@
     String newIndividual = null; 
 
     for (String individual: original.split(";")) {
-<<<<<<< HEAD
-      individual = individual.trim();
-      newIndividual = individual;
-
-    	PythonMessage message = MontySolrVM.INSTANCE
-	      .createMessage(pythonFunctionName)
-	      .setSender("PythonicAuthorNormalizerFilter")
-	      .setParam("input", individual);
-  
-    	MontySolrVM.INSTANCE.sendMessage(message);
-=======
     	
     	Map<String,String> parsedName = jythonParser.parse_human_name(individual);
->>>>>>> 42d9344f
 
     	if (parsedName != null) {
     		if (parsedName.containsKey("Last")) {
