/**
 * Licensed to the Apache Software Foundation (ASF) under one or more
 * contributor license agreements.  See the NOTICE file distributed with
 * this work for additional information regarding copyright ownership.
 * The ASF licenses this file to You under the Apache License, Version 2.0
 * (the "License"); you may not use this file except in compliance with
 * the License.  You may obtain a copy of the License at
 *
 *     http://www.apache.org/licenses/LICENSE-2.0
 *
 * Unless required by applicable law or agreed to in writing, software
 * distributed under the License is distributed on an "AS IS" BASIS,
 * WITHOUT WARRANTIES OR CONDITIONS OF ANY KIND, either express or implied.
 * See the License for the specific language governing permissions and
 * limitations under the License.
 */

package org.apache.solr.analysis.author;


import monty.solr.util.MontySolrQueryTestCase;
import monty.solr.util.MontySolrSetup;

import org.apache.lucene.analysis.Analyzer;
import org.apache.lucene.analysis.TokenStream;
import org.apache.lucene.search.BooleanQuery;
import org.apache.lucene.search.Query;
import org.apache.solr.common.params.CommonParams;
import org.apache.solr.request.SolrQueryRequest;
import org.apache.solr.search.QParser;
import org.junit.BeforeClass;

import java.io.File;
import java.io.IOException;
import java.io.StringReader;
import java.util.ArrayList;
import java.util.Arrays;
import java.util.Collections;
import java.util.Formatter;
import java.util.regex.Matcher;
import java.util.regex.Pattern;

import org.adsabs.solr.AdsConfig.F;

/**
 * 
 * Tests for all the author_ types defined in schema.xml
 * See:
 * http://labs.adsabs.harvard.edu/trac/ads-invenio/ticket/131
 * http://labs.adsabs.harvard.edu/trac/ads-invenio/ticket/156
 * 
 * I would like to see a token processing which is crazier...
 * 
 * IMPORTANT: this unittest was reviewed on 11-12-2012 by Alberto
 * and he found 1 (in words "ONE") problem, everything else was
 * fine. The problem is easily fixable, right now the 
 * "synonym-upgrade" considers only names with initials for
 * expansion. Ie. 
 *  
 *  "jones, c" =&gt; jones, christine; forman, c; forman, christine
 *  
 *  But Alberto wants that any short form produces the same effect,
 *  ie. 
 *  
 *  "jones," =&gt; jones, christine; forman, c; forman, christine
 *  "jones, c" =&gt; jones, christine; forman, c; forman, christine
 *  
 *  12-12-2012: Finished (I told Alberto, but we didn't review it again)
 * 
 */
public class TestAdsabsTypeAuthorParsing extends MontySolrQueryTestCase {


	private String author_field = "author";
	

	@BeforeClass
	public static void beforeClass() throws Exception {
		
		makeResourcesVisible(Thread.currentThread().getContextClassLoader(), new String[] {
			MontySolrSetup.getMontySolrHome() + "/contrib/examples/adsabs/server/solr/collection1",
		  MontySolrSetup.getSolrHome() + "/example/solr/collection1"
		});
				
		System.setProperty("solr.allow.unsafe.resourceloading", "true");
		schemaString = getSchemaFile();

		
		configString = MontySolrSetup.getMontySolrHome()
			    + "/contrib/examples/adsabs/server/solr/collection1/solrconfig.xml";
		
		initCore(configString, schemaString, MontySolrSetup.getSolrHome()
			    + "/example/solr");
	}
	
  public static String getSchemaFile() {
    
    /*
     * Make a copy of the schema.xml, and create our own synonym translation rules
     */

    String schemaConfig = MontySolrSetup.getMontySolrHome()
    + "/contrib/examples/adsabs/server/solr/collection1/schema.xml";

    File newConfig;
    try {

      // hand-curated synonyms
      File curatedSynonyms = createTempFile(new String[]{
          "ABBOT, CHARLES GREELEY;ABBOTT, CHARLES GREELEY",
          "ABDEL AZIZ BAKRY, A;BAKRY, A",
          "ACHUTBHAN, P;ACHUTHAN, P",
          "ADAMUT, I A;ADAMUTI, I A",
          "ADJABSCHIRZADEH, A;ADJABSHIRZADEH, A",
          "AGARWAL, S;AGGARWAL, S",
          "AGUILAR CHIU, L A;AGUILAR, L A",
          "AITMUHAMBETOV, A A;AITMUKHAMBETOV, A A",
          "AL MLEAKY, Y M; ALMLEAKY, Y M",
          "ALEXEENKO, V V;ALEXEYENKO, V V",
          "ALFONSO, JULIA;ALFONSO-GARZON, JULIA",
          "ALLEN, LYNNE;ALLEN, R LYNNE;JONES, LYNNE;JONES, R LYNNE", // until here copied from: /proj/ads/abstracts/config/author.syn.new
          "ARAGON SALAMANCA, A;ARAGON-SALAMANCA, A;ARAGON, A;SALAMANCA, A", // copied from: /proj/ads/abstracts/config/author.syn
          "ADAMŠuk, m; ADAMGuk, m;ADAMČuk, m",  // hand-made additions
          "MÜLLER, A WILLIAM;MÜLLER, A BILL",
          "MÜLLER, WILLIAM;MÜLLER, BILL",
          "JONES, CHRISTINE;FORMAN, CHRISTINE", // the famous post-synonym expansion
          "DE ZEEUW, TIM=>DE ZEEUW, P TIM",
          "DE ZEEUW, P TIM=>DE ZEEUW, TIM;DE ZEEUW,",
          "grant, carolyn s; stern grant, carolyn; stern, carolyn p"
      });

      // automatically harvested variations of author names (collected during indexing)
      // it will be enriched by the indexing
      File generatedTransliterations = createTempFile(formatSynonyms(new String[]{
          "ADAMCHuk, m => ADAMČuk, m",
          "ADAMCuk, m => ADAMČuk, m",
          "ADAMCZuk, m => ADAMČuk, m",
          //"ADAMCHuk, m K=> ADAMČuk, m K",  => deactivated for test purposes, see <surname>, <1> <2> use case
          //"ADAMCuk, m K=> ADAMČuk, m K", => deactivated for test purposes, see <surname>, <1> <2> use case
          "ADAMCUK, A B=> ADAMČUK, A B",
          "ADAMCHUK, A B=> ADAMČUK, A B",
          "ADAMCZUK, A B=> ADAMČUK, A B",
          "ADAMCHuk, mOLJA => ADAMČuk, mOLJA",
          "ADAMCuk, mOLJA => ADAMČuk, mOLJA",
          "ADAMCZuk, mOLJA => ADAMČuk, mOLJA",
          "ADAMCHuk, mOLJA K=> ADAMČuk, mOLJA K",
          "ADAMCuk, mOLJA K=> ADAMČuk, mOLJA K",
          "ADAMCZuk, mOLJA K=> ADAMČuk, mOLJA K",
          "ADAMCHUK, => ADAMČUK,",
          "ADAMCUK,=> ADAMČUK,",
          "ADAMCZUK, => ADAMČUK,", // this one is added by hand (no automated transliteration)
          "MULLER, WILLIAM => MÜLLER, WILLIAM",
          "MUELLER, WILLIAM => MÜLLER, WILLIAM",
          "Boser,=>Böser,",
          "Boser, S=>Böser, S"
      }
      ));


      File newSchema = duplicateModify(new File(schemaConfig), 
          "synonyms=\"author_curated.synonyms\"", "synonyms=\"" + curatedSynonyms.getAbsolutePath().replace('\\', '/') + "\"",
          "synonyms=\"author_generated.translit\"", "synonyms=\"" + generatedTransliterations.getAbsolutePath().replace('\\', '/') + "\""
      );
      return newSchema.getAbsolutePath();

    } catch (IOException e) {
      e.printStackTrace();
      throw new IllegalStateException(e.getMessage());
    }

  }

  
  @Override 
  public void setUp() throws Exception {
  	super.setUp();
  	
  	
    assertU(adoc(F.ID, "1", F.BIBCODE, "xxxxxxxxxxxxx", F.AUTHOR, "Adamčuk,"));
    assertU(adoc(F.ID, "2", F.BIBCODE, "xxxxxxxxxxxxx", F.AUTHOR, "Adamčuk, M."));
    assertU(adoc(F.ID, "3", F.BIBCODE, "xxxxxxxxxxxxx", F.AUTHOR, "Adamčuk, Marel"));
    assertU(adoc(F.ID, "4", F.BIBCODE, "xxxxxxxxxxxxx", F.AUTHOR, "Adamčuk, Molja"));
    assertU(adoc(F.ID, "5", F.BIBCODE, "xxxxxxxxxxxxx", F.AUTHOR, "Adamčuk, Molja Karel"));
    assertU(adoc(F.ID, "6", F.BIBCODE, "xxxxxxxxxxxxx", F.AUTHOR, "Adamčuk, M Karel"));
    assertU(adoc(F.ID, "7", F.BIBCODE, "xxxxxxxxxxxxx", F.AUTHOR, "Adamčuk, Molja K"));
    assertU(adoc(F.ID, "8", F.BIBCODE, "xxxxxxxxxxxxx", F.AUTHOR, "Adamčuk, M K"));
    assertU(adoc(F.ID, "9", F.BIBCODE, "xxxxxxxxxxxxx", F.AUTHOR, "Adamčuk, Karel Molja"));
    assertU(adoc(F.ID, "10", F.BIBCODE, "xxxxxxxxxxxxx", F.AUTHOR, "Adamčuk, Karel M"));
    assertU(adoc(F.ID, "11", F.BIBCODE, "xxxxxxxxxxxxx", F.AUTHOR, "Adamčuk, K Molja"));
    
    assertU(adoc(F.ID, "20", F.BIBCODE, "xxxxxxxxxxxxx", F.AUTHOR, "Adamcuk,"));
    assertU(adoc(F.ID, "21", F.BIBCODE, "xxxxxxxxxxxxx", F.AUTHOR, "Adamcuk, M."));
    assertU(adoc(F.ID, "22", F.BIBCODE, "xxxxxxxxxxxxx", F.AUTHOR, "Adamcuk, Marel"));
    assertU(adoc(F.ID, "23", F.BIBCODE, "xxxxxxxxxxxxx", F.AUTHOR, "Adamcuk, Molja"));
    assertU(adoc(F.ID, "24", F.BIBCODE, "xxxxxxxxxxxxx", F.AUTHOR, "Adamcuk, Molja Karel"));
    assertU(adoc(F.ID, "25", F.BIBCODE, "xxxxxxxxxxxxx", F.AUTHOR, "Adamcuk, M Karel"));
    assertU(adoc(F.ID, "26", F.BIBCODE, "xxxxxxxxxxxxx", F.AUTHOR, "Adamcuk, Molja K"));
    assertU(adoc(F.ID, "27", F.BIBCODE, "xxxxxxxxxxxxx", F.AUTHOR, "Adamcuk, M K"));
    assertU(adoc(F.ID, "28", F.BIBCODE, "xxxxxxxxxxxxx", F.AUTHOR, "Adamcuk, Karel Molja"));
    assertU(adoc(F.ID, "29", F.BIBCODE, "xxxxxxxxxxxxx", F.AUTHOR, "Adamcuk, Karel M"));
    assertU(adoc(F.ID, "30", F.BIBCODE, "xxxxxxxxxxxxx", F.AUTHOR, "Adamcuk, K Molja"));
    
    assertU(adoc(F.ID, "40", F.BIBCODE, "xxxxxxxxxxxxx", F.AUTHOR, "Adamchuk,"));
    assertU(adoc(F.ID, "41", F.BIBCODE, "xxxxxxxxxxxxx", F.AUTHOR, "Adamchuk, M."));
    assertU(adoc(F.ID, "42", F.BIBCODE, "xxxxxxxxxxxxx", F.AUTHOR, "Adamchuk, Marel"));
    assertU(adoc(F.ID, "43", F.BIBCODE, "xxxxxxxxxxxxx", F.AUTHOR, "Adamchuk, Molja"));
    assertU(adoc(F.ID, "44", F.BIBCODE, "xxxxxxxxxxxxx", F.AUTHOR, "Adamchuk, Molja Karel"));
    assertU(adoc(F.ID, "45", F.BIBCODE, "xxxxxxxxxxxxx", F.AUTHOR, "Adamchuk, M Karel"));
    assertU(adoc(F.ID, "46", F.BIBCODE, "xxxxxxxxxxxxx", F.AUTHOR, "Adamchuk, Molja K"));
    assertU(adoc(F.ID, "47", F.BIBCODE, "xxxxxxxxxxxxx", F.AUTHOR, "Adamchuk, M K"));
    assertU(adoc(F.ID, "48", F.BIBCODE, "xxxxxxxxxxxxx", F.AUTHOR, "Adamchuk, Karel Molja"));
    assertU(adoc(F.ID, "49", F.BIBCODE, "xxxxxxxxxxxxx", F.AUTHOR, "Adamchuk, Karel M"));
    assertU(adoc(F.ID, "50", F.BIBCODE, "xxxxxxxxxxxxx", F.AUTHOR, "Adamchuk, K Molja"));
    
    assertU(adoc(F.ID, "60", F.BIBCODE, "xxxxxxxxxxxxx", F.AUTHOR, "Adamguk,"));
    assertU(adoc(F.ID, "61", F.BIBCODE, "xxxxxxxxxxxxx", F.AUTHOR, "Adamguk, M."));
    assertU(adoc(F.ID, "62", F.BIBCODE, "xxxxxxxxxxxxx", F.AUTHOR, "Adamguk, Marel"));
    assertU(adoc(F.ID, "63", F.BIBCODE, "xxxxxxxxxxxxx", F.AUTHOR, "Adamguk, Molja"));
    assertU(adoc(F.ID, "64", F.BIBCODE, "xxxxxxxxxxxxx", F.AUTHOR, "Adamguk, Molja Karel"));
    assertU(adoc(F.ID, "65", F.BIBCODE, "xxxxxxxxxxxxx", F.AUTHOR, "Adamguk, M Karel"));
    assertU(adoc(F.ID, "66", F.BIBCODE, "xxxxxxxxxxxxx", F.AUTHOR, "Adamguk, Molja K"));
    assertU(adoc(F.ID, "67", F.BIBCODE, "xxxxxxxxxxxxx", F.AUTHOR, "Adamguk, M K"));
    assertU(adoc(F.ID, "68", F.BIBCODE, "xxxxxxxxxxxxx", F.AUTHOR, "Adamguk, Karel Molja"));
    assertU(adoc(F.ID, "69", F.BIBCODE, "xxxxxxxxxxxxx", F.AUTHOR, "Adamguk, Karel M"));
    assertU(adoc(F.ID, "70", F.BIBCODE, "xxxxxxxxxxxxx", F.AUTHOR, "Adamguk, K Molja"));
    
    assertU(adoc(F.ID, "80", F.BIBCODE, "xxxxxxxxxxxxx", F.AUTHOR, "Adamshuk,"));
    assertU(adoc(F.ID, "81", F.BIBCODE, "xxxxxxxxxxxxx", F.AUTHOR, "Adamshuk, M."));
    assertU(adoc(F.ID, "82", F.BIBCODE, "xxxxxxxxxxxxx", F.AUTHOR, "Adamshuk, Marel"));
    assertU(adoc(F.ID, "83", F.BIBCODE, "xxxxxxxxxxxxx", F.AUTHOR, "Adamshuk, Molja"));
    assertU(adoc(F.ID, "84", F.BIBCODE, "xxxxxxxxxxxxx", F.AUTHOR, "Adamshuk, Molja Karel"));
    assertU(adoc(F.ID, "85", F.BIBCODE, "xxxxxxxxxxxxx", F.AUTHOR, "Adamshuk, M Karel"));
    assertU(adoc(F.ID, "86", F.BIBCODE, "xxxxxxxxxxxxx", F.AUTHOR, "Adamshuk, Molja K"));
    assertU(adoc(F.ID, "87", F.BIBCODE, "xxxxxxxxxxxxx", F.AUTHOR, "Adamshuk, M K"));
    assertU(adoc(F.ID, "88", F.BIBCODE, "xxxxxxxxxxxxx", F.AUTHOR, "Adamshuk, Karel Molja"));
    assertU(adoc(F.ID, "89", F.BIBCODE, "xxxxxxxxxxxxx", F.AUTHOR, "Adamshuk, Karel M"));
    assertU(adoc(F.ID, "90", F.BIBCODE, "xxxxxxxxxxxxx", F.AUTHOR, "Adamshuk, K Molja"));

    assertU(adoc(F.ID, "100", F.BIBCODE, "xxxxxxxxxxxxx", F.AUTHOR, "Müller, William"));
    assertU(adoc(F.ID, "101", F.BIBCODE, "xxxxxxxxxxxxx", F.AUTHOR, "Mueller, William"));
    
    assertU(adoc(F.ID, "110", F.BIBCODE, "xxxxxxxxxxxxx", F.AUTHOR, "Jones, Christine"));
    assertU(adoc(F.ID, "111", F.BIBCODE, "xxxxxxxxxxxxx", F.AUTHOR, "Jones, C"));
    assertU(adoc(F.ID, "112", F.BIBCODE, "xxxxxxxxxxxxx", F.AUTHOR, "Forman, Christine"));
    assertU(adoc(F.ID, "113", F.BIBCODE, "xxxxxxxxxxxxx", F.AUTHOR, "Forman, C"));
    assertU(adoc(F.ID, "114", F.BIBCODE, "xxxxxxxxxxxxx", F.AUTHOR, "Jones, Christopher"));
    assertU(adoc(F.ID, "115", F.BIBCODE, "xxxxxxxxxxxxx", F.AUTHOR, "Jones, C"));
    assertU(adoc(F.ID, "116", F.BIBCODE, "xxxxxxxxxxxxx", F.AUTHOR, "Forman, Christopher"));
    assertU(adoc(F.ID, "117", F.BIBCODE, "xxxxxxxxxxxxx", F.AUTHOR, "Forman, C"));
    //"ALLEN, LYNNE;ALLEN, R LYNNE;JONES, LYNNE;JONES, R LYNNE"
    assertU(adoc(F.ID, "120", F.BIBCODE, "xxxxxxxxxxxxx", F.AUTHOR, "Allen, Lynne"));
    assertU(adoc(F.ID, "121", F.BIBCODE, "xxxxxxxxxxxxx", F.AUTHOR, "Allen, L"));
    assertU(adoc(F.ID, "122", F.BIBCODE, "xxxxxxxxxxxxx", F.AUTHOR, "Allen, R Lynne"));
    assertU(adoc(F.ID, "123", F.BIBCODE, "xxxxxxxxxxxxx", F.AUTHOR, "Allen, R L"));
    assertU(adoc(F.ID, "124", F.BIBCODE, "xxxxxxxxxxxxx", F.AUTHOR, "Jones, Lynne"));
    assertU(adoc(F.ID, "125", F.BIBCODE, "xxxxxxxxxxxxx", F.AUTHOR, "Jones, L"));
    assertU(adoc(F.ID, "126", F.BIBCODE, "xxxxxxxxxxxxx", F.AUTHOR, "Jones, R Lynne"));
    assertU(adoc(F.ID, "127", F.BIBCODE, "xxxxxxxxxxxxx", F.AUTHOR, "Jones, R L"));
    
    assertU(adoc(F.ID, "130", F.BIBCODE, "xxxxxxxxxxxxx", 
        F.AUTHOR, "Author, A",
        F.AUTHOR, "Author, B",
        F.AUTHOR, "Author, C"
    ));
    
    assertU(adoc(F.ID, "200", F.BIBCODE, "xxxxxxxxxxxxx", F.AUTHOR, "Lee, H C"));
    assertU(adoc(F.ID, "201", F.BIBCODE, "xxxxxxxxxxxxx", F.AUTHOR, "Lee, H-C"));
    assertU(adoc(F.ID, "202", F.BIBCODE, "xxxxxxxxxxxxx", F.AUTHOR, "Lee, Harwin-C"));
    assertU(adoc(F.ID, "203", F.BIBCODE, "xxxxxxxxxxxxx", F.AUTHOR, "Lee, Harwin-Costa"));
    
    assertU(adoc(F.ID, "210", F.BIBCODE, "xxxxxxxxxxxxx", F.AUTHOR, "Pinilla-Alonso")); // just surname
    assertU(adoc(F.ID, "211", F.BIBCODE, "xxxxxxxxxxxxx", F.AUTHOR, "Pinilla-Alonso,"));
    assertU(adoc(F.ID, "212", F.BIBCODE, "xxxxxxxxxxxxx", F.AUTHOR, "Pinilla-Alonso, B"));
    assertU(adoc(F.ID, "213", F.BIBCODE, "xxxxxxxxxxxxx", F.AUTHOR, "Pinilla-Alonso, Brava"));
    assertU(adoc(F.ID, "214", F.BIBCODE, "xxxxxxxxxxxxx", F.AUTHOR, "Pinilla-Alonso, Borat"));
    assertU(adoc(F.ID, "215", F.BIBCODE, "xxxxxxxxxxxxx", F.AUTHOR, "Pinilla-Alonso, Amer"));
    
    assertU(adoc(F.ID, "220", F.BIBCODE, "xxxxxxxxxxxxx", F.AUTHOR, "van Dokkum"));
    assertU(adoc(F.ID, "221", F.BIBCODE, "xxxxxxxxxxxxx", F.AUTHOR, "van Dokkum,"));
    assertU(adoc(F.ID, "222", F.BIBCODE, "xxxxxxxxxxxxx", F.AUTHOR, "van Dokkum, H"));
    assertU(adoc(F.ID, "223", F.BIBCODE, "xxxxxxxxxxxxx", F.AUTHOR, "van Dokkum, Hector"));
    assertU(adoc(F.ID, "224", F.BIBCODE, "xxxxxxxxxxxxx", F.AUTHOR, "van Dokkum, Hiatus"));
    assertU(adoc(F.ID, "225", F.BIBCODE, "xxxxxxxxxxxxx", F.AUTHOR, "van Dokkum, Romulus"));
    
    assertU(adoc(F.ID, "230", F.BIBCODE, "xxxxxxxxxxxxx", F.AUTHOR, "Böser", "first_author", "Böser, S"));
    assertU(adoc(F.ID, "231", F.BIBCODE, "xxxxxxxxxxxxx", F.AUTHOR, "Böser, S"));
    assertU(adoc(F.ID, "232", F.BIBCODE, "xxxxxxxxxxxxx", F.AUTHOR, "Boser, S"));
    assertU(adoc(F.ID, "233", F.BIBCODE, "xxxxxxxxxxxxx", F.AUTHOR, "Boser,"));
    
    assertU(adoc(F.ID, "300", F.BIBCODE, "xxxxxxxxxxxxx", F.AUTHOR, "Gopal-Krishna,"));
    assertU(adoc(F.ID, "301", F.BIBCODE, "xxxxxxxxxxxxx", F.AUTHOR, "Gopal-Krishna, Jewell"));
    assertU(adoc(F.ID, "302", F.BIBCODE, "xxxxxxxxxxxxx", F.AUTHOR, "Gopal-Krishna, J"));
    
    assertU(adoc(F.ID, "400", F.BIBCODE, "xxxxxxxxxxxxx", F.AUTHOR, "Moon, Dae-Sik"));
    assertU(adoc(F.ID, "401", F.BIBCODE, "xxxxxxxxxxxxx", F.AUTHOR, "Moon, Dae- Sik"));
    assertU(adoc(F.ID, "402", F.BIBCODE, "xxxxxxxxxxxxx", F.AUTHOR, "Moon, D. -S."));
    assertU(adoc(F.ID, "403", F.BIBCODE, "xxxxxxxxxxxxx", F.AUTHOR, "Moon, D."));
    assertU(adoc(F.ID, "404", F.BIBCODE, "xxxxxxxxxxxxx", F.AUTHOR, "Moon, D"));
    assertU(adoc(F.ID, "405", F.BIBCODE, "xxxxxxxxxxxxx", F.AUTHOR, "Moon, D. S."));
    assertU(adoc(F.ID, "406", F.BIBCODE, "xxxxxxxxxxxxx", F.AUTHOR, "Moon, Dae S."));
    assertU(adoc(F.ID, "407", F.BIBCODE, "xxxxxxxxxxxxx", F.AUTHOR, "Moon, Dae S"));
    assertU(adoc(F.ID, "408", F.BIBCODE, "xxxxxxxxxxxxx", F.AUTHOR, "Moon, D Sik"));
    assertU(adoc(F.ID, "409", F.BIBCODE, "xxxxxxxxxxxxx", F.AUTHOR, "Moon, D-Sik"));
    
    assertU(commit());

    // persist the transliteration map after new docs were indexed
    // and reload synonym chain harvested during indexing
    Analyzer iAnalyzer = h.getCore().getLatestSchema().getIndexAnalyzer();
    Analyzer qAnalyzer = h.getCore().getLatestSchema().getQueryAnalyzer();

    TokenStream iAuthor = iAnalyzer.tokenStream("author", new StringReader(""));
    TokenStream qAuthor = qAnalyzer.tokenStream("author", new StringReader(""));


    iAuthor.close();
    qAuthor.close();
    
    // TODO: force reload of the synonym map
    //h.getCoreContainer().reload("collection1");

  }

  
  public void xtestX() throws Exception {
  	String expected = "author:adamčuk, molja k author:adamčuk, molja k* " +
    		       "author:adamčuk, m k author:adamčuk, m k* " +
    		       "author:adamčuk, molja " + // ! author:adamčuk, molja *
    		       "author:adamčuk, m " + // ! author:adamčuk, m*
    		       "author:adamčuk, " +
    		       "author:adamcuk, molja k author:adamcuk, molja k* " +
    		       "author:adamcuk, m k author:adamcuk, m k* " +
    		       "author:adamcuk, molja " + // ! author:adamcuk, molja * 
    		       "author:adamcuk, m " + // ! author:adamcuk, m* 
    		       "author:adamcuk, " +
    		       "author:adamchuk, molja k author:adamchuk, molja k* " +
    		       "author:adamchuk, m k author:adamchuk, m k* " +
    		       "author:adamchuk, molja " + // ! author:adamchuk, molja * 
    		       "author:adamchuk, m " + // ! author:adamchuk, m*
    		       "author:adamchuk,";
  	
    testAuthorQuery("\"adamczuk, molja k\"", expected + 
                          " author:adamczuk, molja k author:adamczuk, molja k* author:adamczuk, m k author:adamczuk, m k* author:adamczuk, molja author:adamczuk, m author:adamczuk,", 
                          "//*[@numFound='21']");
    
  }
  
  public void testAuthorParsingUseCases() throws Exception {
    
    // issue #57: https://github.com/romanchyla/montysolr/issues/57
    testAuthorQuery("\"Moon, Dae-Sik\"", 
        "author:moon, dae sik author:moon, dae sik * author:moon, d sik author:moon, d sik * author:moon, dae s author:moon, dae s * author:moon, d s author:moon, d s * author:moon, dae author:moon, d author:moon,", 
        "//*[@numFound='10']");
    
    /**
     * will miss: Moon, Dae-Sik; Moon, Dae -Sik
     * 
     * ie where both parts are fully spelled; but it will find 'dae, s' and 'd sik'
     * this logic seems defficient
     * */
    testAuthorQuery("\"Moon, D. -S.\"", 
        //"author:moon, d s author:moon, d s* author:/moon, d[^\\s]+ s/ author:/moon, d[^\\s]+ s .*/ author:moon, d author:moon,",
        "author:moon, d s author:moon, d s* author:/moon, d[^\\s]+/ author:/moon, d[^\\s]+ s.*/ author:moon, d author:moon,",
        "//*[@numFound='10']");
    
    
  	// test the definition that is in the live synonym file
  	// we use this for blackbox - to verify deployment is using
  	// synonym translation
  	testAuthorQuery(
        "\"grant, carolyn s\"", 
        		"author:grant, carolyn s " +
        		"author:grant, carolyn s* " +
        		"author:grant, c s " +
        		"author:grant, c s* " +
        		"author:grant, carolyn " +
        		"author:grant, c " +
        		"author:grant, " +
        		"author:stern grant, carolyn " +
        		"author:stern grant, c " +
        		"author:stern grant, " +
        		"author:stern, carolyn p " +
        		"author:stern, carolyn p* " +
        		"author:stern, c p " +
        		"author:stern, c p* " +
        		"author:stern, carolyn " +
        		"author:stern, c " +
        		"author:stern,",
        		"//*[@numFound='0']"
        		);
        		
  	
  	testAuthorQuery(
        "Gopal-Krishna", 
        		"author:gopal krishna, author:gopal krishna,*",
        		"//*[@numFound='3']",
    		"\"Gopal Krishna,\"",
        		"author:gopal krishna, author:gopal krishna,*",
        		"//*[@numFound='3']",
    		"\"Gopal Krishna\"",
        		"author:gopal krishna, author:gopal krishna,* author:krishna, gopal author:krishna, gopal * author:krishna, g author:krishna, g * author:krishna, author:krishna,*",
        		"//*[@numFound='3']"
        		);
  	
  	//#487 - these author names should parse the same; Maestro, V was
  	// picked by the python name parser (V removed); Boyjian had problems
  	// with expansion (python name parser was not applied there)
  	testAuthorQuery(
        "Maestro\\,\\ V", 
        		"author:maestro, v author:maestro, v* author:maestro,",
        		"//*[@numFound='0']",
    		"V\\ Maestro", 
            "author:v maestro, author:v maestro,* author:maestro, v author:maestro, v* author:maestro, v * author:maestro, author:maestro,*",
        		//"author:maestro, v author:maestro, v* author:maestro,",
        		"//*[@numFound='0']"
        		);
  	testAuthorQuery(
        "Boyajian\\,\\ T", 
        		"author:boyajian, t author:boyajian, t* author:boyajian,",
        		"//*[@numFound='0']",
    		"T\\ Boyajian", 
        		"author:t boyajian, author:t boyajian,* author:boyajian, t author:boyajian, t* author:boyajian, t * author:boyajian, author:boyajian,*",
        		"//*[@numFound='0']"
        		);
  	
  	
  	
  	// first is considered a title (but when the only thing we have, it will be searched as surname)
  	testAuthorQuery(
        "first", 
        		"author:first, author:first,*",
        		"//*[@numFound='0']"
        		);
  	testAuthorQuery(
        "goodman", 
            "author:goodman, author:goodman,*",
            "//*[@numFound='0']"
            );
  	
  	
    // 'xxx' will be removed from the author (at least in the modified version)
	  assertQueryEquals(req("defType", "aqp", "q", "author:\"accomazzi, alberto, xxx.\""), 
        "author:accomazzi, alberto, xxx author:accomazzi, alberto, xxx * author:accomazzi, alberto author:accomazzi, alberto * author:accomazzi, a xxx author:accomazzi, a xxx * author:accomazzi, alberto, x author:accomazzi, alberto, x * author:accomazzi, a x author:accomazzi, a x * author:accomazzi, alberto, author:accomazzi, alberto, * author:accomazzi, a author:accomazzi, a * author:accomazzi,",
        BooleanQuery.class);
    
    
    
  	// #362 - smartly handle o' sulliva (done in the Pythonic name parser)
  	// I'm not sure whether we should index the apostrophe, maybe it should
  	// be replaced by space ?
  	testAuthorQuery(
        "\"o' sullivan\"", 
        		"author:o sullivan, author:o sullivan,*",
        		"//*[@numFound='0']",
    		"\"o'sullivan\"", 
        		"author:o sullivan, author:o sullivan,*",
        		"//*[@numFound='0']",
    		"\"o' sullivan, ji\"", 
        		"author:o sullivan, ji author:o sullivan, ji * author:o sullivan, j author:o sullivan, j * author:o sullivan,",
        		"//*[@numFound='0']"
        		);
  	// funny author names
  	testAuthorQuery(
    		"\"o'sullivan\"", 
        		"author:o sullivan, author:o sullivan,*",
        		"//*[@numFound='0']",
    		"\"o' sullivan\"",
        		"author:o sullivan, author:o sullivan,*",
        		"//*[@numFound='0']"
        		);
  	
  	testAuthorQuery(
    		"Dall\\'oglio",
        		"author:dall oglio, author:dall oglio,*",
        		"//*[@numFound='0']",
    		"Antonella\\ Dall\\'Oglio",
        		"author:antonella dall oglio, author:antonella dall oglio,* author:dall oglio, antonella author:dall oglio, antonella * author:dall oglio, a author:dall oglio, a * author:dall oglio, author:dall oglio,*",
        		"//*[@numFound='0']"
        		);
  	
  	testAuthorQuery(
    		"\"t' Hooft, Sullivan\"",
        		"author:t hooft, sullivan author:t hooft, sullivan * author:t hooft, s author:t hooft, s * author:t hooft,",
        		"//*[@numFound='0']"
        		);

  	// hmmm.. these regexes must be slow; we should not generate them
  	// also, before #487, the first query would generate:
    //"author:kao, p ing tzu author:kao, p ing tzu * author:kao, p i tzu author:kao, p i tzu * author:kao, p ing t author:kao, p ing t * author:kao, p i t author:kao, p i t * author:kao, p author:kao,",
  	testAuthorQuery(
    		"\"P'ING-TZU KAO\"",
            "author:p ing tzu kao, "
            + "author:p ing tzu kao,* "
            + "author:kao, p ing tzu "
            + "author:kao, p ing tzu * "
            + "author:/kao, p[^\\s]+/ "
            + "author:/kao, p[^\\s]+ ing tzu/ "
            + "author:/kao, p[^\\s]+ ing tzu .*/ "
            + "author:kao, p i tzu "
            + "author:kao, p i tzu * "
            + "author:/kao, p[^\\s]+ i tzu/ "
            + "author:/kao, p[^\\s]+ i tzu .*/ "
            + "author:kao, p ing t "
            + "author:kao, p ing t * "
            + "author:/kao, p[^\\s]+ ing t/ "
            + "author:/kao, p[^\\s]+ ing t .*/ "
            + "author:kao, p i t "
            + "author:kao, p i t * "
            + "author:/kao, p[^\\s]+ i t/ "
            + "author:/kao, p[^\\s]+ i t .*/ "
            + "author:kao, p "
            + "author:kao, p * "
            + "author:kao, "
            + "author:kao,*",
        		"//*[@numFound='0']"
            );
  	testAuthorQuery(
    		"\"Kao, P'ing-Tzu\"",
        		"author:kao, p ing tzu "
        		+ "author:kao, p ing tzu * "
        		+ "author:/kao, p[^\\s]+/ "
        		+ "author:/kao, p[^\\s]+ ing tzu/ "
        		+ "author:/kao, p[^\\s]+ ing tzu .*/ "
        		+ "author:kao, p i tzu "
        		+ "author:kao, p i tzu * "
        		+ "author:/kao, p[^\\s]+ i tzu/ "
        		+ "author:/kao, p[^\\s]+ i tzu .*/ "
        		+ "author:kao, p ing t "
        		+ "author:kao, p ing t * "
        		+ "author:/kao, p[^\\s]+ ing t/ "
        		+ "author:/kao, p[^\\s]+ ing t .*/ "
        		+ "author:kao, p i t "
        		+ "author:kao, p i t * "
        		+ "author:/kao, p[^\\s]+ i t/ "
        		+ "author:/kao, p[^\\s]+ i t .*/ "
        		+ "author:kao, p author:kao,",
        		"//*[@numFound='0']"
        		);
  	
  	
  	
  	// what happens we receive very long string (non-author thing)
  	testAuthorQuery(
        "\"purpose of this review is to bridge the gap between\"", 
        		"MatchNoDocsQuery(\"\")",
        		"//*[@numFound='0']"
        		);
  	
  	// making sure also other fields are being parsed properly
  	author_field = "first_author";
  	testAuthorQuery(
        "\"Boser, S\"", 
        		"first_author:boser, s first_author:boser, s* first_author:boser, first_author:böser, s first_author:böser, s* first_author:böser, first_author:boeser, s first_author:boeser, s* first_author:boeser,",
        		"//*[@numFound='1']",
    		"\"Böser, S\"", 
        		"first_author:böser, s first_author:böser, s* first_author:böser, first_author:boser, s first_author:boser, s* first_author:boser, first_author:boeser, s first_author:boeser, s* first_author:boeser,",
        		"//*[@numFound='1']"
        		);
  	
  	
  	// back to the standard: author
  	author_field = "author";
  	testAuthorQuery(
        "\"Boser, S\"", 
        		"author:böser, s author:böser, s* author:böser, author:boeser, s author:boeser, s* author:boeser, author:boser, s author:boser, s* author:boser,",
        		"//*[@numFound='4']",
    		"\"Böser, S\"", 
        		"author:böser, s author:böser, s* author:böser, author:boeser, s author:boeser, s* author:boeser, author:boser, s author:boser, s* author:boser,",
        		"//*[@numFound='4']"
        		);
        
    
  	// reported by Alex
  	// [author:"van Dokkum" bibstem:"Natur" author:"Conroy" ]
    // doesn't return any results, even though it should yield 2010Natur.468..940V.
    testAuthorQuery(
        "\"van Dokkum\"", 
        				   "author:van dokkum, author:van dokkum,*",
                   "//*[@numFound='6']",
                   // "van Dokkum" numFound=6
                   // 220	van Dokkum             221	van Dokkum,            222	van Dokkum, H          
                   // 223	van Dokkum, Hector     224	van Dokkum, Hiatus     225	van Dokkum, Romulus    
        "\"van Dokkum,\"", 
        				   "author:van dokkum, author:van dokkum,*",
                   "//*[@numFound='6']",
                   // "van Dokkum," numFound=6
                   // 220	van Dokkum             221	van Dokkum,            222	van Dokkum, H          
                   // 223	van Dokkum, Hector     224	van Dokkum, Hiatus     225	van Dokkum, Romulus    
			   "\"van Dokkum, H\"", 
       				   "author:van dokkum, h author:van dokkum, h* author:van dokkum,",
                  "//*[@numFound='5']",
                  // "van Dokkum, H" numFound=5
                  // 220	van Dokkum             221	van Dokkum,            222	van Dokkum, H          
                  // 223	van Dokkum, Hector     224	van Dokkum, Hiatus        
        "\"van Dokkum, H.\"", 
       				   "author:van dokkum, h author:van dokkum, h* author:van dokkum,",
                  "//*[@numFound='5']",
                  // "van Dokkum, H." numFound=5
                  // 220	van Dokkum             221	van Dokkum,            222	van Dokkum, H          
                  // 223	van Dokkum, Hector     224	van Dokkum, Hiatus                       
        "\"van Dokkum, Romulus\"", 
                  "author:van dokkum, romulus author:van dokkum, romulus * author:van dokkum, r author:van dokkum, r * author:van dokkum,",
                  "//*[@numFound='3']"
                  // "van Dokkum, Romulus" numFound=3
                  // 220	van Dokkum             221	van Dokkum,            225	van Dokkum, Romulus             				   
       );

    
    //bug #324
    testAuthorQuery(
         "Pinilla-Alonso", 
        				   "author:pinilla alonso, author:pinilla alonso,*",
                   "//*[@numFound='6']",
                   // Pinilla-Alonso numFound=6
                   // 210	Pinilla-Alonso         211	Pinilla-Alonso,        212	Pinilla-Alonso, B      
                   // 213	Pinilla-Alonso, Brava  214	Pinilla-Alonso, Borat  215	Pinilla-Alonso, Amer  
         "\"Pinilla Alonso\"", 
         						"author:pinilla alonso, author:pinilla alonso,* author:alonso, pinilla author:alonso, pinilla * author:alonso, p author:alonso, p * author:alonso, author:alonso,*",
                    "//*[@numFound='6']",
                    // Pinilla-Alonso numFound=6
                    // 210	Pinilla-Alonso         211	Pinilla-Alonso,        212	Pinilla-Alonso, B      
                    // 213	Pinilla-Alonso, Brava  214	Pinilla-Alonso, Borat  215	Pinilla-Alonso, Amer
         "\"Pinilla Alonso,\"", 
         				   "author:pinilla alonso, author:pinilla alonso,*",
                    "//*[@numFound='6']",
                    // Pinilla-Alonso numFound=6
                    // 210	Pinilla-Alonso         211	Pinilla-Alonso,        212	Pinilla-Alonso, B      
                    // 213	Pinilla-Alonso, Brava  214	Pinilla-Alonso, Borat  215	Pinilla-Alonso, Amer
			   "\"Pinilla-Alonso, B\"", 
        				   "author:pinilla alonso, b author:pinilla alonso, b* author:pinilla alonso,",
                   "//*[@numFound='5']",
                   // Pinilla-Alonso numFound=6
                   // 210	Pinilla-Alonso         211	Pinilla-Alonso,        212	Pinilla-Alonso, B      
                   // 213	Pinilla-Alonso, Brava  214	Pinilla-Alonso, Borat   
         "\"Pinilla Alonso, B.\"", 
        				   "author:pinilla alonso, b author:pinilla alonso, b* author:pinilla alonso,",
                   "//*[@numFound='5']",
                   // Pinilla-Alonso numFound=6
                   // 210	Pinilla-Alonso         211	Pinilla-Alonso,        212	Pinilla-Alonso, B      
                   // 213	Pinilla-Alonso, Brava  214	Pinilla-Alonso, Borat                      
         "\"Pinilla-Alonso, Brava\"", 
                   "author:pinilla alonso, brava author:pinilla alonso, brava * author:pinilla alonso, b author:pinilla alonso, b * author:pinilla alonso,",
                   "//*[@numFound='4']"
                   // Pinilla-Alonso, Brava numFound=4
                   // 210	Pinilla-Alonso         211	Pinilla-Alonso,        212	Pinilla-Alonso, B      
                   // 213	Pinilla-Alonso, Brava         				   
        );

    
    
    // bug: #255
    testAuthorQuery(
        "\"Lee, H-C\"", "author:lee, h c author:lee, h c* author:/lee, h[^\\s]+/ author:/lee, h[^\\s]+ c.*/ author:lee, h author:lee,",
                    "//*[@numFound='4']",
                    // Lee, H-C numFound=4
                    // 200 Lee, H C               201  Lee, H-C               202  Lee, Harwin-C                            
                    // 203 Lee, Harwin-Costa  
        "\"Lee, H C\"", "author:lee, h c author:lee, h c* author:/lee, h[^\\s]+/ author:/lee, h[^\\s]+ c.*/ author:lee, h author:lee,",
                    "//*[@numFound='4']",
                    // "Lee, H-C" numFound=4
                    // 200 Lee, H C               201  Lee, H-C               202  Lee, Harwin-C
                    // 203 Lee, Harwin-Costa  
        "\"Lee, Harwin C\"", "author:lee, harwin c author:lee, harwin c* author:lee, h c author:lee, h c* author:lee, harwin author:lee, h author:lee,",
                    "//*[@numFound='4']",
                    // Lee, Harwin C numFound=4
                    // 200 Lee, H C               201  Lee, H-C               202  Lee, Harwin-C          
                    // 203 Lee, Harwin-Costa                    
        "\"Lee, Harwin-*\"", "author:lee, harwin-*",
                    "//*[@numFound='0']",
                    // Lee, Harwin-* numFound=0
        "\"Lee, Harwin*\"", "author:lee, harwin*",
                    "//*[@numFound='2']",
                     // Lee, Harwin* numFound=2
                     // 202 Lee, Harwin-C          203  Lee, Harwin-Costa
        "\"Lee, H*\"", "author:lee, h author:lee, h* author:lee,",
                    "//*[@numFound='4']"
                     // Lee, Harwin-C numFound=4
                     // 200 Lee, H C               201  Lee, H-C               202  Lee, Harwin-C          
                     // 203 Lee, Harwin-Costa 
    );    
    
    
    // test proper order of authors - ticket: #98
    //System.out.println(h.query(req("q", String.format("%s:130", F.ID))));
    assertQ(req("q", String.format("%s:130", F.ID)), "//*[@numFound='1']");
    assert h.query(req("q", String.format("%s:130", F.ID)))
      .contains("<arr name=\"author\"><str>Author, A</str><str>Author, B</str><str>Author, C</str></arr>");
    

  }
  
  public void testAuthorParsingMainLogic() throws Exception {
    /**
     * For ADS there are these rules:
     *   What gets indexed: Normalized author name (always lowercase!)
     *   What gets searched: By default, the author name is
     *       
     *       example: Štaufčik, Piotr
     *       
     *       1. normalized (sztaufczik, piotr)
     *         2. enriched with name variants (sztaufczik, pjotr)
     *           3. enriched with synonyms (konrad, pjotr)
     *           
     *   The different tokenizer chains serve for situations, when we want
     *   to search for the author name but DE-activate some of the steps
     *   above. The NORMALIZATION happens ALWAYS (because we index things
     *   that way). Combinations are:
     *   
     *     author_exact = 1 + 3
     *     author_nosyn = 1 + 2
     *     author_exact_nosyn = 1  
     *     
     *     
     *   As a general rule, the ADS is trying to get more rather than less.
     *   Here are the examples:
     *     
     * <pre>
     *   query:                  expanded into:
     *   ===============================================================
     *   
     *   kurtz, michael julian -> kurtz, michael julian
     *                            kurtz, michael julian *
     *                            kurtz, michael j
     *                            kurtz, michael j *
     *                            kurtz, m j
     *                            kurtz, m j *
     *                            kurtz, m julian
     *                            kurtz, m julian *
     *                            kurtz, michael  (<- libation to gods of recall)
     *                            kurtz, m        (<- dtto)
     *                            kurtz,          (<- libation #2)
     *   
     *   kurtz, michael j      -> kurtz, michael j*
     *                            kurtz, michael j *
     *                            kurtz, m j*
     *                            kurtz,
     *                            kurtz, michael
     *                            kurtz, m
     *   
     *   kurtz, m julian       -> kurtz, m julian
     *                            kurtz, m julian *
     *                            kurtz, m j *
     *                            kurtz, m j
     *                            kurtz, m
     *                            kurtz,
     *                            kurtz, m\w* julian    (<- happens only for one-letter initials)
     *                            kurtz, m\w* julian .* (dtto)
     *                            kurtz, m\w* j         (dtto)
     *                            kurtz, m\w* j .*      (dtto)
     *   
     *   kurtz, michael        -> kurtz, michael
     *                            kurtz, michael *
     *                            kurtz, m
     *                            kurtz, m *
     *                            kurtz,
     *   
     *   kurtz, m              -> kurtz, m
     *                            kurtz, m* (in fact, these two can become just: kurtz, m*)
     *                            kurtz, 
     *   
     *   kurtz, mi*            -> kurtz, mi*
     *                            kurtz,
     *                           
     *                           
     *                   
     * </pre>
     */



    
    
    
    /*
     * ============================================================
     * Here comes the bloodiest part of the author parsing unittest
     * ============================================================
     * 
     * 
		 Each test case has two branches, one representing the full utf-8 form (with ascii chars),
		 the other the ascii downgraded form. No matter which, the query must be expanded in both
		 cases equally for each testcase

		 Test-cases:

		   <surname>
		   <surname>,
		   <surname>, <1>
		   <surname>, <1name>
		   <surname>, <1name> <2>
		   <surname>, <1name> <2name>
		   <surname>, <1> <2name>
		   <surname>, <1> <2>
		   <surname>, <2>
       <surname>, <2name>
       <surname>, <2name> <1>
       <surname>, <2name> <1name>
       <surname>, <2> <1name>
       <surname>, <2> <1>
       
       <surname>, <1n*>
       <surname>, <1*>
       <surname>, <2n*>
       <surname>, <2*>

		 - transliteration: adamčuk, m --> adamchuk, m;adamcuk, m
     - synonym expansion for: ADAMŠuk, m;ADAMGuk, m;ADAMČuk, m

     */
    
    //testAuthorQuery("\"allen, lynne\"", "xxx", "//*[@numFound='']");
    
    String expected;
    String expected0;

    expected = "author:adamčuk, author:adamčuk,* " + // query variants added by parser
               "author:adamchuk, author:adamchuk,* " +
               "author:adamcuk, author:adamcuk,*";


    /**
     * <surname>
     * 
     * upgraded && transliterated 
     * synonym adamšuk IS NOT FOUND because there is no  entry for "adam(č|c|ch)uk" the syn list
     */
    testAuthorQuery(
        //"adAMčuk"
    		"adAM\u010duk", expected + " author:adamguk, m author:adamčuk, m author:adamšuk, m", 
        "//*[@numFound='34']",
        // adamčuk numFound=34
        //   1 Adamčuk,                 2  Adamčuk, M.              3  Adamčuk, Marel         
        //   4 Adamčuk, Molja           5  Adamčuk, Molja Karel     6  Adamčuk, M Karel       
        //   7 Adamčuk, Molja K         8  Adamčuk, M K             9  Adamčuk, Karel Molja   
        //  10 Adamčuk, Karel M        11  Adamčuk, K Molja        20  Adamcuk,               
        //  21 Adamcuk, M.             22  Adamcuk, Marel          23  Adamcuk, Molja         
        //  24 Adamcuk, Molja Karel    25  Adamcuk, M Karel        26  Adamcuk, Molja K       
        //  27 Adamcuk, M K            28  Adamcuk, Karel Molja    29  Adamcuk, Karel M       
        //  30 Adamcuk, K Molja        40  Adamchuk,               41  Adamchuk, M.           
        //  42 Adamchuk, Marel         43  Adamchuk, Molja         44  Adamchuk, Molja Karel  
        //  45 Adamchuk, M Karel       46  Adamchuk, Molja K       47  Adamchuk, M K          
        //  48 Adamchuk, Karel Molja   49  Adamchuk, Karel M       50  Adamchuk, K Molja      
        //  61 Adamguk, M.     
        "adAMcuk", expected, "//*[@numFound='33']",
        // adamcuk numFound=33
        //   1 Adamčuk,                 2  Adamčuk, M.              3  Adamčuk, Marel         
        //   4 Adamčuk, Molja           5  Adamčuk, Molja Karel     6  Adamčuk, M Karel       
        //   7 Adamčuk, Molja K         8  Adamčuk, M K             9  Adamčuk, Karel Molja   
        //  10 Adamčuk, Karel M        11  Adamčuk, K Molja        20  Adamcuk,               
        //  21 Adamcuk, M.             22  Adamcuk, Marel          23  Adamcuk, Molja         
        //  24 Adamcuk, Molja Karel    25  Adamcuk, M Karel        26  Adamcuk, Molja K       
        //  27 Adamcuk, M K            28  Adamcuk, Karel Molja    29  Adamcuk, Karel M       
        //  30 Adamcuk, K Molja        40  Adamchuk,               41  Adamchuk, M.           
        //  42 Adamchuk, Marel         43  Adamchuk, Molja         44  Adamchuk, Molja Karel  
        //  45 Adamchuk, M Karel       46  Adamchuk, Molja K       47  Adamchuk, M K          
        //  48 Adamchuk, Karel Molja   49  Adamchuk, Karel M       50  Adamchuk, K Molja      
        "adAMchuk", expected, "//*[@numFound='33']",
        // adamchuk numFound=33
        //   1 Adamčuk,                 2  Adamčuk, M.              3  Adamčuk, Marel         
        //   4 Adamčuk, Molja           5  Adamčuk, Molja Karel     6  Adamčuk, M Karel       
        //   7 Adamčuk, Molja K         8  Adamčuk, M K             9  Adamčuk, Karel Molja   
        //  10 Adamčuk, Karel M        11  Adamčuk, K Molja        20  Adamcuk,               
        //  21 Adamcuk, M.             22  Adamcuk, Marel          23  Adamcuk, Molja         
        //  24 Adamcuk, Molja Karel    25  Adamcuk, M Karel        26  Adamcuk, Molja K       
        //  27 Adamcuk, M K            28  Adamcuk, Karel Molja    29  Adamcuk, Karel M       
        //  30 Adamcuk, K Molja        40  Adamchuk,               41  Adamchuk, M.           
        //  42 Adamchuk, Marel         43  Adamchuk, Molja         44  Adamchuk, Molja Karel  
        //  45 Adamchuk, M Karel       46  Adamchuk, Molja K       47  Adamchuk, M K          
        //  48 Adamchuk, Karel Molja   49  Adamchuk, Karel M       50  Adamchuk, K Molja      
        "adAMczuk", expected + "author:adamczuk, author:adamczuk,*", "//*[@numFound='33']",
        // adamczuk numFound=33
        //   1 Adamčuk,                 2  Adamčuk, M.              3  Adamčuk, Marel         
        //   4 Adamčuk, Molja           5  Adamčuk, Molja Karel     6  Adamčuk, M Karel       
        //   7 Adamčuk, Molja K         8  Adamčuk, M K             9  Adamčuk, Karel Molja   
        //  10 Adamčuk, Karel M        11  Adamčuk, K Molja        20  Adamcuk,               
        //  21 Adamcuk, M.             22  Adamcuk, Marel          23  Adamcuk, Molja         
        //  24 Adamcuk, Molja Karel    25  Adamcuk, M Karel        26  Adamcuk, Molja K       
        //  27 Adamcuk, M K            28  Adamcuk, Karel Molja    29  Adamcuk, Karel M       
        //  30 Adamcuk, K Molja        40  Adamchuk,               41  Adamchuk, M.           
        //  42 Adamchuk, Marel         43  Adamchuk, Molja         44  Adamchuk, Molja Karel  
        //  45 Adamchuk, M Karel       46  Adamchuk, Molja K       47  Adamchuk, M K          
        //  48 Adamchuk, Karel Molja   49  Adamchuk, Karel M       50  Adamchuk, K Molja      
        
        //"adAMšuk"
        "adAM\u0161uk", "author:adamšuk, author:adamšuk,* " +
                   "author:adamshuk, author:adamshuk,* " +
                   "author:adamsuk, author:adamsuk,* " +
                   "author:adamguk, m author:adamčuk, m author:adamšuk, m", 
                   "//*[@numFound='13']",
                   // adamšuk numFound=13
                   //   2 Adamčuk, M.             61  Adamguk, M.             80  Adamshuk,              
                   //  81 Adamshuk, M.            82  Adamshuk, Marel         83  Adamshuk, Molja        
                   //  84 Adamshuk, Molja Karel   85  Adamshuk, M Karel       86  Adamshuk, Molja K      
                   //  87 Adamshuk, M K           88  Adamshuk, Karel Molja   89  Adamshuk, Karel M      
                   //  90 Adamshuk, K Molja                               
        "adAMguk", "author:adamguk, author:adamguk,* " +
                   "author:adamguk, m author:adamčuk, m author:adamšuk, m", 
                   "//*[@numFound='12']"
                   // adamguk numFound=12
                   //   2 Adamčuk, M.             60  Adamguk,                61  Adamguk, M.            
                   //  62 Adamguk, Marel          63  Adamguk, Molja          64  Adamguk, Molja Karel   
                   //  65 Adamguk, M Karel        66  Adamguk, Molja K        67  Adamguk, M K           
                   //  68 Adamguk, Karel Molja    69  Adamguk, Karel M        70  Adamguk, K Molja                         
    );

    /**
     * <surname>,
     * 
     * upgraded && transliterated 
     * synonym adamšuk IS NOT FOUND because there is no  entry for "adam(č|c|ch)uk" the syn list
     */
    testAuthorQuery(
        "\"adamčuk,\"", expected + " author:adamguk, m author:adamčuk, m author:adamšuk, m", 
        "//*[@numFound='34']",
        // adamčuk numFound=34
        //   1 Adamčuk,                 2  Adamčuk, M.              3  Adamčuk, Marel         
        //   4 Adamčuk, Molja           5  Adamčuk, Molja Karel     6  Adamčuk, M Karel       
        //   7 Adamčuk, Molja K         8  Adamčuk, M K             9  Adamčuk, Karel Molja   
        //  10 Adamčuk, Karel M        11  Adamčuk, K Molja        20  Adamcuk,               
        //  21 Adamcuk, M.             22  Adamcuk, Marel          23  Adamcuk, Molja         
        //  24 Adamcuk, Molja Karel    25  Adamcuk, M Karel        26  Adamcuk, Molja K       
        //  27 Adamcuk, M K            28  Adamcuk, Karel Molja    29  Adamcuk, Karel M       
        //  30 Adamcuk, K Molja        40  Adamchuk,               41  Adamchuk, M.           
        //  42 Adamchuk, Marel         43  Adamchuk, Molja         44  Adamchuk, Molja Karel  
        //  45 Adamchuk, M Karel       46  Adamchuk, Molja K       47  Adamchuk, M K          
        //  48 Adamchuk, Karel Molja   49  Adamchuk, Karel M       50  Adamchuk, K Molja      
        //  61 Adamguk, M.     
        "\"adamcuk,\"", expected, "//*[@numFound='33']",
        // adamcuk numFound=33
        //   1 Adamčuk,                 2  Adamčuk, M.              3  Adamčuk, Marel         
        //   4 Adamčuk, Molja           5  Adamčuk, Molja Karel     6  Adamčuk, M Karel       
        //   7 Adamčuk, Molja K         8  Adamčuk, M K             9  Adamčuk, Karel Molja   
        //  10 Adamčuk, Karel M        11  Adamčuk, K Molja        20  Adamcuk,               
        //  21 Adamcuk, M.             22  Adamcuk, Marel          23  Adamcuk, Molja         
        //  24 Adamcuk, Molja Karel    25  Adamcuk, M Karel        26  Adamcuk, Molja K       
        //  27 Adamcuk, M K            28  Adamcuk, Karel Molja    29  Adamcuk, Karel M       
        //  30 Adamcuk, K Molja        40  Adamchuk,               41  Adamchuk, M.           
        //  42 Adamchuk, Marel         43  Adamchuk, Molja         44  Adamchuk, Molja Karel  
        //  45 Adamchuk, M Karel       46  Adamchuk, Molja K       47  Adamchuk, M K          
        //  48 Adamchuk, Karel Molja   49  Adamchuk, Karel M       50  Adamchuk, K Molja      
        "\"adamchuk,\"", expected, "//*[@numFound='33']",
        // adamchuk numFound=33
        //   1 Adamčuk,                 2  Adamčuk, M.              3  Adamčuk, Marel         
        //   4 Adamčuk, Molja           5  Adamčuk, Molja Karel     6  Adamčuk, M Karel       
        //   7 Adamčuk, Molja K         8  Adamčuk, M K             9  Adamčuk, Karel Molja   
        //  10 Adamčuk, Karel M        11  Adamčuk, K Molja        20  Adamcuk,               
        //  21 Adamcuk, M.             22  Adamcuk, Marel          23  Adamcuk, Molja         
        //  24 Adamcuk, Molja Karel    25  Adamcuk, M Karel        26  Adamcuk, Molja K       
        //  27 Adamcuk, M K            28  Adamcuk, Karel Molja    29  Adamcuk, Karel M       
        //  30 Adamcuk, K Molja        40  Adamchuk,               41  Adamchuk, M.           
        //  42 Adamchuk, Marel         43  Adamchuk, Molja         44  Adamchuk, Molja Karel  
        //  45 Adamchuk, M Karel       46  Adamchuk, Molja K       47  Adamchuk, M K          
        //  48 Adamchuk, Karel Molja   49  Adamchuk, Karel M       50  Adamchuk, K Molja      
        "\"adamczuk,\"", expected + "author:adamczuk, author:adamczuk,*", "//*[@numFound='33']",
        // adamczuk numFound=33
        //   1 Adamčuk,                 2  Adamčuk, M.              3  Adamčuk, Marel         
        //   4 Adamčuk, Molja           5  Adamčuk, Molja Karel     6  Adamčuk, M Karel       
        //   7 Adamčuk, Molja K         8  Adamčuk, M K             9  Adamčuk, Karel Molja   
        //  10 Adamčuk, Karel M        11  Adamčuk, K Molja        20  Adamcuk,               
        //  21 Adamcuk, M.             22  Adamcuk, Marel          23  Adamcuk, Molja         
        //  24 Adamcuk, Molja Karel    25  Adamcuk, M Karel        26  Adamcuk, Molja K       
        //  27 Adamcuk, M K            28  Adamcuk, Karel Molja    29  Adamcuk, Karel M       
        //  30 Adamcuk, K Molja        40  Adamchuk,               41  Adamchuk, M.           
        //  42 Adamchuk, Marel         43  Adamchuk, Molja         44  Adamchuk, Molja Karel  
        //  45 Adamchuk, M Karel       46  Adamchuk, Molja K       47  Adamchuk, M K          
        //  48 Adamchuk, Karel Molja   49  Adamchuk, Karel M       50  Adamchuk, K Molja      
        "\"adamšuk,\"", "author:adamšuk, author:adamšuk,* " +
                   "author:adamshuk, author:adamshuk,* " +
                   "author:adamsuk, author:adamsuk,* " +
                   "author:adamguk, m author:adamčuk, m author:adamšuk, m", 
                   "//*[@numFound='13']",
                   // adamšuk numFound=13
                   //   2 Adamčuk, M.             61  Adamguk, M.             80  Adamshuk,              
                   //  81 Adamshuk, M.            82  Adamshuk, Marel         83  Adamshuk, Molja        
                   //  84 Adamshuk, Molja Karel   85  Adamshuk, M Karel       86  Adamshuk, Molja K      
                   //  87 Adamshuk, M K           88  Adamshuk, Karel Molja   89  Adamshuk, Karel M      
                   //  90 Adamshuk, K Molja                               
        "\"adamguk,\"", "author:adamguk, author:adamguk,* " +
                   "author:adamguk, m author:adamčuk, m author:adamšuk, m", 
                   "//*[@numFound='12']"
                   // adamguk numFound=12
                   //   2 Adamčuk, M.             60  Adamguk,                61  Adamguk, M.            
                   //  62 Adamguk, Marel          63  Adamguk, Molja          64  Adamguk, Molja Karel   
                   //  65 Adamguk, M Karel        66  Adamguk, Molja K        67  Adamguk, M K           
                   //  68 Adamguk, Karel Molja    69  Adamguk, Karel M        70  Adamguk, K Molja       
    );


    /**
     * <surname>, <1>
     * 
     *  expanded && upgraded && transliterated && expanded
     *  synonym "adamšuk, m" IS FOUND because there is entry for "adamčuk, m" the syn list, notice
     *  this works even if we type "adamchuk, m" or "adamcuk, m"
     * 
     *  question: the chain correctly finds the synonym "adamšuk, m", and this synonym is
     *  then transliterated: adamshuk, m;adamsuk, m (is this desirable?) I think yes.
     */
    expected = "author:adamšuk, m author:adamšuk, m* author:adamšuk, " +
                "author:adamsuk, m author:adamsuk, m* author:adamsuk, " +
                "author:adamshuk, m author:adamshuk, m* author:adamshuk, " +
                "author:adamguk, m author:adamguk, m* author:adamguk, " +
                "author:adamčuk, m author:adamčuk, m* author:adamčuk, " +
                "author:adamchuk, m author:adamchuk, m* author:adamchuk, " +
                "author:adamcuk, m author:adamcuk, m* author:adamcuk,"; 
    testAuthorQuery(
        "\"adamčuk,    m\"", expected, "//*[@numFound='40']",
               // "adamčuk, m" numFound=40
          //      1  Adamčuk,                 2  Adamčuk, M.              3  Adamčuk, Marel         
          //      4  Adamčuk, Molja           5  Adamčuk, Molja Karel     6  Adamčuk, M Karel       
          //      7  Adamčuk, Molja K         8  Adamčuk, M K            20  Adamcuk,               
          //     21  Adamcuk, M.             22  Adamcuk, Marel          23  Adamcuk, Molja         
          //     24  Adamcuk, Molja Karel    25  Adamcuk, M Karel        26  Adamcuk, Molja K       
          //     27  Adamcuk, M K            40  Adamchuk,               41  Adamchuk, M.           
          //     42  Adamchuk, Marel         43  Adamchuk, Molja         44  Adamchuk, Molja Karel  
          //     45  Adamchuk, M Karel       46  Adamchuk, Molja K       47  Adamchuk, M K          
          //     60  Adamguk,                61  Adamguk, M.             62  Adamguk, Marel         
          //     63  Adamguk, Molja          64  Adamguk, Molja Karel    65  Adamguk, M Karel       
          //     66  Adamguk, Molja K        67  Adamguk, M K            80  Adamshuk,              
          //     81  Adamshuk, M.            82  Adamshuk, Marel         83  Adamshuk, Molja        
          //     84  Adamshuk, Molja Karel   85  Adamshuk, M Karel       86  Adamshuk, Molja K      
          //     87  Adamshuk, M K          
        "\"adamcuk, m\"", expected, "//*[@numFound='40']",
               // "adamcuk, m" numFound=40
          //      1  Adamčuk,                 2  Adamčuk, M.              3  Adamčuk, Marel         
          //      4  Adamčuk, Molja           5  Adamčuk, Molja Karel     6  Adamčuk, M Karel       
          //      7  Adamčuk, Molja K         8  Adamčuk, M K            20  Adamcuk,               
          //     21  Adamcuk, M.             22  Adamcuk, Marel          23  Adamcuk, Molja         
          //     24  Adamcuk, Molja Karel    25  Adamcuk, M Karel        26  Adamcuk, Molja K       
          //     27  Adamcuk, M K            40  Adamchuk,               41  Adamchuk, M.           
          //     42  Adamchuk, Marel         43  Adamchuk, Molja         44  Adamchuk, Molja Karel  
          //     45  Adamchuk, M Karel       46  Adamchuk, Molja K       47  Adamchuk, M K          
          //     60  Adamguk,                61  Adamguk, M.             62  Adamguk, Marel         
          //     63  Adamguk, Molja          64  Adamguk, Molja Karel    65  Adamguk, M Karel       
          //     66  Adamguk, Molja K        67  Adamguk, M K            80  Adamshuk,              
          //     81  Adamshuk, M.            82  Adamshuk, Marel         83  Adamshuk, Molja        
          //     84  Adamshuk, Molja Karel   85  Adamshuk, M Karel       86  Adamshuk, Molja K      
          //     87  Adamshuk, M K          
        "\"adamchuk, m\"", expected, "//*[@numFound='40']",
               // "adamchuk, m" numFound=40
          //      1  Adamčuk,                 2  Adamčuk, M.              3  Adamčuk, Marel         
          //      4  Adamčuk, Molja           5  Adamčuk, Molja Karel     6  Adamčuk, M Karel       
          //      7  Adamčuk, Molja K         8  Adamčuk, M K            20  Adamcuk,               
          //     21  Adamcuk, M.             22  Adamcuk, Marel          23  Adamcuk, Molja         
          //     24  Adamcuk, Molja Karel    25  Adamcuk, M Karel        26  Adamcuk, Molja K       
          //     27  Adamcuk, M K            40  Adamchuk,               41  Adamchuk, M.           
          //     42  Adamchuk, Marel         43  Adamchuk, Molja         44  Adamchuk, Molja Karel  
          //     45  Adamchuk, M Karel       46  Adamchuk, Molja K       47  Adamchuk, M K          
          //     60  Adamguk,                61  Adamguk, M.             62  Adamguk, Marel         
          //     63  Adamguk, Molja          64  Adamguk, Molja Karel    65  Adamguk, M Karel       
          //     66  Adamguk, Molja K        67  Adamguk, M K            80  Adamshuk,              
          //     81  Adamshuk, M.            82  Adamshuk, Marel         83  Adamshuk, Molja        
          //     84  Adamshuk, Molja Karel   85  Adamshuk, M Karel       86  Adamshuk, Molja K      
          //     87  Adamshuk, M K     
        "\"adamczuk, m\"", expected + "author:adamczuk, m author:adamczuk, m* author:adamczuk,", 
        	    "//*[@numFound='40']",
               // "adamczuk, m" numFound=40
          //      1  Adamčuk,                 2  Adamčuk, M.              3  Adamčuk, Marel         
          //      4  Adamčuk, Molja           5  Adamčuk, Molja Karel     6  Adamčuk, M Karel       
          //      7  Adamčuk, Molja K         8  Adamčuk, M K            20  Adamcuk,               
          //     21  Adamcuk, M.             22  Adamcuk, Marel          23  Adamcuk, Molja         
          //     24  Adamcuk, Molja Karel    25  Adamcuk, M Karel        26  Adamcuk, Molja K       
          //     27  Adamcuk, M K            40  Adamchuk,               41  Adamchuk, M.           
          //     42  Adamchuk, Marel         43  Adamchuk, Molja         44  Adamchuk, Molja Karel  
          //     45  Adamchuk, M Karel       46  Adamchuk, Molja K       47  Adamchuk, M K          
          //     60  Adamguk,                61  Adamguk, M.             62  Adamguk, Marel         
          //     63  Adamguk, Molja          64  Adamguk, Molja Karel    65  Adamguk, M Karel       
          //     66  Adamguk, Molja K        67  Adamguk, M K            80  Adamshuk,              
          //     81  Adamshuk, M.            82  Adamshuk, Marel         83  Adamshuk, Molja        
          //     84  Adamshuk, Molja Karel   85  Adamshuk, M Karel       86  Adamshuk, Molja K      
          //     87  Adamshuk, M K   
        "\"adamšuk, m\"", expected, "//*[@numFound='40']",
               // "adamšuk, m" numFound=40
          //      1  Adamčuk,                 2  Adamčuk, M.              3  Adamčuk, Marel         
          //      4  Adamčuk, Molja           5  Adamčuk, Molja Karel     6  Adamčuk, M Karel       
          //      7  Adamčuk, Molja K         8  Adamčuk, M K            20  Adamcuk,               
          //     21  Adamcuk, M.             22  Adamcuk, Marel          23  Adamcuk, Molja         
          //     24  Adamcuk, Molja Karel    25  Adamcuk, M Karel        26  Adamcuk, Molja K       
          //     27  Adamcuk, M K            40  Adamchuk,               41  Adamchuk, M.           
          //     42  Adamchuk, Marel         43  Adamchuk, Molja         44  Adamchuk, Molja Karel  
          //     45  Adamchuk, M Karel       46  Adamchuk, Molja K       47  Adamchuk, M K          
          //     60  Adamguk,                61  Adamguk, M.             62  Adamguk, Marel         
          //     63  Adamguk, Molja          64  Adamguk, Molja Karel    65  Adamguk, M Karel       
          //     66  Adamguk, Molja K        67  Adamguk, M K            80  Adamshuk,              
          //     81  Adamshuk, M.            82  Adamshuk, Marel         83  Adamshuk, Molja        
          //     84  Adamshuk, Molja Karel   85  Adamshuk, M Karel       86  Adamshuk, Molja K      
          //     87  Adamshuk, M K          
        "\"adamguk, m\"", expected, "//*[@numFound='40']",
             // "adamguk, m" numFound=40
          //      1  Adamčuk,                 2  Adamčuk, M.              3  Adamčuk, Marel         
          //      4  Adamčuk, Molja           5  Adamčuk, Molja Karel     6  Adamčuk, M Karel       
          //      7  Adamčuk, Molja K         8  Adamčuk, M K            20  Adamcuk,               
          //     21  Adamcuk, M.             22  Adamcuk, Marel          23  Adamcuk, Molja         
          //     24  Adamcuk, Molja Karel    25  Adamcuk, M Karel        26  Adamcuk, Molja K       
          //     27  Adamcuk, M K            40  Adamchuk,               41  Adamchuk, M.           
          //     42  Adamchuk, Marel         43  Adamchuk, Molja         44  Adamchuk, Molja Karel  
          //     45  Adamchuk, M Karel       46  Adamchuk, Molja K       47  Adamchuk, M K          
          //     60  Adamguk,                61  Adamguk, M.             62  Adamguk, Marel         
          //     63  Adamguk, Molja          64  Adamguk, Molja Karel    65  Adamguk, M Karel       
          //     66  Adamguk, Molja K        67  Adamguk, M K            80  Adamshuk,              
          //     81  Adamshuk, M.            82  Adamshuk, Marel         83  Adamshuk, Molja        
          //     84  Adamshuk, Molja Karel   85  Adamshuk, M Karel       86  Adamshuk, Molja K      
          //     87  Adamshuk, M K     
        "\"AdAmČuk, m\"", expected, "//*[@numFound='40']", // just for fun
        "\"ADAMŠuk, m\"", expected, "//*[@numFound='40']",
        "\"AdAmGuk,    M\"", expected, "//*[@numFound='40']"
    );


    /**
     * <surname>, <1name>
     * 
     *  upgraded && transliterated && expanded
     *  synonym "adamšuk, m" IS FOUND because of the query variation for "adamčuk, m" the syn list
     */
    
    // base part, must be present in all
    expected0 = 
    		       "author:adamčuk, m author:adamčuk, m * author:adamčuk, " +
    		       "author:adamcuk, m author:adamcuk, m * author:adamcuk, " +
    		       "author:adamchuk, m author:adamchuk, m * author:adamchuk, " +
    		       "author:adamšuk, m author:adamšuk, m * author:adamšuk, " +
    		       "author:adamsuk, m author:adamsuk, m * author:adamsuk, " +
    		       "author:adamshuk, m author:adamshuk, m * author:adamshuk, " +
    		       "author:adamguk, m author:adamguk, m * author:adamguk, ";

    expected = expected0 +
               "author:adamčuk, molja author:adamčuk, molja * " +
               "author:adamchuk, molja author:adamchuk, molja * " +
               "author:adamcuk, molja author:adamcuk, molja *"
               ;
    
    
    testAuthorQuery(
        "\"adamčuk, molja\"", expected, "//*[@numFound='29']",
               // "adamčuk, molja" numFound=29
          //      1  Adamčuk,                 2  Adamčuk, M.              4  Adamčuk, Molja         
          //      5  Adamčuk, Molja Karel     6  Adamčuk, M Karel         7  Adamčuk, Molja K       
          //      8  Adamčuk, M K            20  Adamcuk,                21  Adamcuk, M.            
          //     23  Adamcuk, Molja          24  Adamcuk, Molja Karel    25  Adamcuk, M Karel       
          //     26  Adamcuk, Molja K        27  Adamcuk, M K            40  Adamchuk,              
          //     41  Adamchuk, M.            43  Adamchuk, Molja         44  Adamchuk, Molja Karel  
          //     45  Adamchuk, M Karel       46  Adamchuk, Molja K       47  Adamchuk, M K          
          //     60  Adamguk,                61  Adamguk, M.             65  Adamguk, M Karel       
          //     67  Adamguk, M K            80  Adamshuk,               81  Adamshuk, M.           
          //     85  Adamshuk, M Karel       87  Adamshuk, M K        
        "\"adamcuk, molja\"", expected, "//*[@numFound='29']",
               // "adamcuk, molja" numFound=29
          //      1  Adamčuk,                 2  Adamčuk, M.              4  Adamčuk, Molja         
          //      5  Adamčuk, Molja Karel     6  Adamčuk, M Karel         7  Adamčuk, Molja K       
          //      8  Adamčuk, M K            20  Adamcuk,                21  Adamcuk, M.            
          //     23  Adamcuk, Molja          24  Adamcuk, Molja Karel    25  Adamcuk, M Karel       
          //     26  Adamcuk, Molja K        27  Adamcuk, M K            40  Adamchuk,              
          //     41  Adamchuk, M.            43  Adamchuk, Molja         44  Adamchuk, Molja Karel  
          //     45  Adamchuk, M Karel       46  Adamchuk, Molja K       47  Adamchuk, M K          
          //     60  Adamguk,                61  Adamguk, M.             65  Adamguk, M Karel       
          //     67  Adamguk, M K            80  Adamshuk,               81  Adamshuk, M.           
          //     85  Adamshuk, M Karel       87  Adamshuk, M K   
        "\"adamchuk, molja\"", expected, "//*[@numFound='29']",
               // "adamchuk, molja" numFound=29
          //      1  Adamčuk,                 2  Adamčuk, M.              4  Adamčuk, Molja         
          //      5  Adamčuk, Molja Karel     6  Adamčuk, M Karel         7  Adamčuk, Molja K       
          //      8  Adamčuk, M K            20  Adamcuk,                21  Adamcuk, M.            
          //     23  Adamcuk, Molja          24  Adamcuk, Molja Karel    25  Adamcuk, M Karel       
          //     26  Adamcuk, Molja K        27  Adamcuk, M K            40  Adamchuk,              
          //     41  Adamchuk, M.            43  Adamchuk, Molja         44  Adamchuk, Molja Karel  
          //     45  Adamchuk, M Karel       46  Adamchuk, Molja K       47  Adamchuk, M K          
          //     60  Adamguk,                61  Adamguk, M.             65  Adamguk, M Karel       
          //     67  Adamguk, M K            80  Adamshuk,               81  Adamshuk, M.           
          //     85  Adamshuk, M Karel       87  Adamshuk, M K  
        "\"adamczuk, molja\"", expected + "author:adamczuk, molja author:adamczuk, molja * author:adamczuk, m author:adamczuk, m * author:adamczuk,", 
        		"//*[@numFound='29']",
               // "adamczuk, molja" numFound=29
          //      1  Adamčuk,                 2  Adamčuk, M.              4  Adamčuk, Molja         
          //      5  Adamčuk, Molja Karel     6  Adamčuk, M Karel         7  Adamčuk, Molja K       
          //      8  Adamčuk, M K            20  Adamcuk,                21  Adamcuk, M.            
          //     23  Adamcuk, Molja          24  Adamcuk, Molja Karel    25  Adamcuk, M Karel       
          //     26  Adamcuk, Molja K        27  Adamcuk, M K            40  Adamchuk,              
          //     41  Adamchuk, M.            43  Adamchuk, Molja         44  Adamchuk, Molja Karel  
          //     45  Adamchuk, M Karel       46  Adamchuk, Molja K       47  Adamchuk, M K          
          //     60  Adamguk,                61  Adamguk, M.             65  Adamguk, M Karel       
          //     67  Adamguk, M K            80  Adamshuk,               81  Adamshuk, M.           
          //     85  Adamshuk, M Karel       87  Adamshuk, M K     
        // "adamčuk, molja" is not there (and cannot be, because it is not in
        // synonym map, but synonym "adamšuk, m" is found correctly)

        "\"adamšuk, molja\"", expected0 +
                              "author:adamšuk, molja author:adamšuk, molja * " +
                              "author:adamshuk, molja author:adamshuk, molja * " +
                              "author:adamsuk, molja author:adamsuk, molja *", "//*[@numFound='23']",
          // shorter by two variants, because "adamguk, molja" is already ascii form
          // it doesn't generate: "author:adamshuk, molja author:adamsuk, molja"
          // that is correct, because "adamšuk, m" is found and transliterated
          // "adamšuk, molja" simply isn't in any synonym list and we tehrefore cannot have it                              
                  // "adamšuk, molja" numFound=23
          //      1  Adamčuk,                 2  Adamčuk, M.              6  Adamčuk, M Karel       
          //      8  Adamčuk, M K            20  Adamcuk,                21  Adamcuk, M.            
          //     25  Adamcuk, M Karel        27  Adamcuk, M K            40  Adamchuk,              
          //     41  Adamchuk, M.            45  Adamchuk, M Karel       47  Adamchuk, M K          
          //     60  Adamguk,                61  Adamguk, M.             65  Adamguk, M Karel       
          //     67  Adamguk, M K            80  Adamshuk,               81  Adamshuk, M.           
          //     83  Adamshuk, Molja         84  Adamshuk, Molja Karel   85  Adamshuk, M Karel      
          //     86  Adamshuk, Molja K       87  Adamshuk, M K   
                              
                              
 
        "\"adamguk, molja\"", expected0 +
                              "author:adamguk, molja author:adamguk, molja *",  "//*[@numFound='23']"
               // "adamguk, molja" numFound=23
          //      1  Adamčuk,                 2  Adamčuk, M.              6  Adamčuk, M Karel       
          //      8  Adamčuk, M K            20  Adamcuk,                21  Adamcuk, M.            
          //     25  Adamcuk, M Karel        27  Adamcuk, M K            40  Adamchuk,              
          //     41  Adamchuk, M.            45  Adamchuk, M Karel       47  Adamchuk, M K          
          //     60  Adamguk,                61  Adamguk, M.             63  Adamguk, Molja         
          //     64  Adamguk, Molja Karel    65  Adamguk, M Karel        66  Adamguk, Molja K       
          //     67  Adamguk, M K            80  Adamshuk,               81  Adamshuk, M.           
          //     85  Adamshuk, M Karel       87  Adamshuk, M K         
                              
    );



    /**
     * <surname>, <1name> <2>
     * 
     * upgraded && transliterated && expanded
     * synonym adamšuk IS NOT FOUND because there is no entry for "adamčuk, molja k" nor 
     * there is any "adamčuk, m k" in the syn list
     * 
     * NOTE: if you think that "adamšuk" should be found in our model, then you are wrong
     * because "adamcuk, m k" is a different name than "adamcuk, m"
     * We are not goign to do any magic to find the surname mapping, in other words:
     * we are not going to replace defficient synonym file. Because the correct translation 
     * CAN WORK if "adamcuk, m k" and "adamcuk, m" are named as synonymous (see the example
     * case of "adamczuk, m k k")
     */
    
    expected = "author:adamčuk, molja k author:adamčuk, molja k* " +
    		       "author:adamčuk, m k author:adamčuk, m k* " +
    		       "author:adamčuk, molja " + // ! author:adamčuk, molja *
    		       "author:adamčuk, m " + // ! author:adamčuk, m*
    		       "author:adamčuk, " +
    		       "author:adamcuk, molja k author:adamcuk, molja k* " +
    		       "author:adamcuk, m k author:adamcuk, m k* " +
    		       "author:adamcuk, molja " + // ! author:adamcuk, molja * 
    		       "author:adamcuk, m " + // ! author:adamcuk, m* 
    		       "author:adamcuk, " +
    		       "author:adamchuk, molja k author:adamchuk, molja k* " +
    		       "author:adamchuk, m k author:adamchuk, m k* " +
    		       "author:adamchuk, molja " + // ! author:adamchuk, molja * 
    		       "author:adamchuk, m " + // ! author:adamchuk, m*
    		       "author:adamchuk,";
      

    testAuthorQuery(
        "\"adamčuk, molja k\"", expected, "//*[@numFound='21']",
             // "adamčuk, molja k" numFound=21
        //      1  Adamčuk,                 2  Adamčuk, M.              4  Adamčuk, Molja         
        //      5  Adamčuk, Molja Karel     6  Adamčuk, M Karel         7  Adamčuk, Molja K       
        //      8  Adamčuk, M K            20  Adamcuk,                21  Adamcuk, M.            
        //     23  Adamcuk, Molja          24  Adamcuk, Molja Karel    25  Adamcuk, M Karel       
        //     26  Adamcuk, Molja K        27  Adamcuk, M K            40  Adamchuk,              
        //     41  Adamchuk, M.            43  Adamchuk, Molja         44  Adamchuk, Molja Karel  
        //     45  Adamchuk, M Karel       46  Adamchuk, Molja K       47  Adamchuk, M K       
        "\"adamcuk, molja k\"", expected, "//*[@numFound='21']",
             // "adamcuk, molja k" numFound=21
        //      1  Adamčuk,                 2  Adamčuk, M.              4  Adamčuk, Molja         
        //      5  Adamčuk, Molja Karel     6  Adamčuk, M Karel         7  Adamčuk, Molja K       
        //      8  Adamčuk, M K            20  Adamcuk,                21  Adamcuk, M.            
        //     23  Adamcuk, Molja          24  Adamcuk, Molja Karel    25  Adamcuk, M Karel       
        //     26  Adamcuk, Molja K        27  Adamcuk, M K            40  Adamchuk,              
        //     41  Adamchuk, M.            43  Adamchuk, Molja         44  Adamchuk, Molja Karel  
        //     45  Adamchuk, M Karel       46  Adamchuk, Molja K       47  Adamchuk, M K          
        "\"adamchuk, molja k\"", expected, "//*[@numFound='21']",
        // this contains 4 more entries because by default, the
        // transliteration produces only adam(c|ch)uk
             // "adamchuk, molja k" numFound=21
        //      1  Adamčuk,                 2  Adamčuk, M.              4  Adamčuk, Molja         
        //      5  Adamčuk, Molja Karel     6  Adamčuk, M Karel         7  Adamčuk, Molja K       
        //      8  Adamčuk, M K            20  Adamcuk,                21  Adamcuk, M.            
        //     23  Adamcuk, Molja          24  Adamcuk, Molja Karel    25  Adamcuk, M Karel       
        //     26  Adamcuk, Molja K        27  Adamcuk, M K            40  Adamchuk,              
        //     41  Adamchuk, M.            43  Adamchuk, Molja         44  Adamchuk, Molja Karel  
        //     45  Adamchuk, M Karel       46  Adamchuk, Molja K       47  Adamchuk, M K     
        "\"adamczuk, molja k\"", expected + " author:adamczuk, molja k author:adamczuk, molja k* author:adamczuk, m k author:adamczuk, m k* author:adamczuk, molja author:adamczuk, m author:adamczuk,",  
                          "//*[@numFound='21']",
              // "adamczuk, molja k" numFound=21
        //       1  Adamčuk,                 2  Adamčuk, M.              4  Adamčuk, Molja         
        //       5  Adamčuk, Molja Karel     6  Adamčuk, M Karel         7  Adamčuk, Molja K       
        //       8  Adamčuk, M K            20  Adamcuk,                21  Adamcuk, M.            
        //      23  Adamcuk, Molja          24  Adamcuk, Molja Karel    25  Adamcuk, M Karel       
        //      26  Adamcuk, Molja K        27  Adamcuk, M K            40  Adamchuk,              
        //      41  Adamchuk, M.            43  Adamchuk, Molja         44  Adamchuk, Molja Karel  
        //      45  Adamchuk, M Karel       46  Adamchuk, Molja K       47  Adamchuk, M K     
        "\"adamšuk, molja k\"", 
            "author:adamšuk, molja k author:adamšuk, molja k* " +
            "author:adamšuk, m k author:adamšuk, m k* " +
            "author:adamšuk, molja " +
            "author:adamšuk, m " +
            "author:adamšuk, " +
            "author:adamsuk, molja k author:adamsuk, molja k* " +
            "author:adamsuk, m k author:adamsuk, m k* " +
            "author:adamsuk, molja " +
            "author:adamsuk, m " +
            "author:adamsuk, " +
            "author:adamshuk, molja k author:adamshuk, molja k* " +
            "author:adamshuk, m k author:adamshuk, m k* " +
            "author:adamshuk, molja " +
            "author:adamshuk, m " +
            "author:adamshuk,", 
              "//*[@numFound='7']",
              // "adamšuk, molja k" numFound=7
        //       80  Adamshuk,               81  Adamshuk, M.            83  Adamshuk, Molja        
        //       84  Adamshuk, Molja Karel   85  Adamshuk, M Karel       86  Adamshuk, Molja K      
        //       87  Adamshuk, M K          
              
        "\"adamguk, molja k\"", 
            "author:adamguk, molja k author:adamguk, molja k* " +
            "author:adamguk, m k author:adamguk, m k* " +
            "author:adamguk, molja " +
            "author:adamguk, m " +
            "author:adamguk,", 
            "//*[@numFound='7']"
           // "adamguk, molja k" numFound=7
        // 60  Adamguk,                61  Adamguk, M.             63  Adamguk, Molja         
        // 64  Adamguk, Molja Karel    65  Adamguk, M Karel        66  Adamguk, Molja K       
        // 67  Adamguk, M K   
    );



    /**
     * <surname>, <1name> <2name>
     * 
     * It works as above with the addition that the VARIATIONS of the initials/full names
     * are produced, ie. Aaaa B Ccccc will produce
     *    Aaaa B C
     *    A B C, A B Cccc
     *    Aaaa B Cccc
     *    
     * And through these variations, we find the upgraded form "adamčuk, molja k"
     * 
     * This has the benefit of us finding the combination of name/initials even if 
     * we didn't encounter them during indexing. HOWEVER, to avoid false hits these
     * combinations are found only for names that have certain number of parts,
     * default >= 3 
     */

    // we expect the same results as above (the difference is in the "..., k k *")
    // plus whathever comes out of the original input transliteration/combination
    expected0 = "author:adamčuk, molja k author:adamčuk, molja k * " +
                "author:adamčuk, m k author:adamčuk, m k * " +
                "author:adamčuk, molja " + // <- in my opinion this is wrong (too much recall), but it was requested
                "author:adamčuk, m " + 
                "author:adamčuk, " +
                "author:adamcuk, molja k author:adamcuk, molja k * " +
                "author:adamcuk, m k author:adamcuk, m k * " +
                "author:adamcuk, molja " +  // dtto
                "author:adamcuk, m " +  
                "author:adamcuk, " +
                "author:adamchuk, molja k author:adamchuk, molja k * " +
                "author:adamchuk, m k author:adamchuk, m k * " +
                "author:adamchuk, molja " +  //dtto
                "author:adamchuk, m " + 
                "author:adamchuk,";
    
    //dumpDoc(null, "id", "author");
    
    testAuthorQuery(
        "\"adamčuk, molja karel\"", expected0 + " " + 
                                    "author:adamčuk, molja karel author:adamčuk, molja karel * " +
                                    "author:adamčuk, m karel author:adamčuk, m karel * " +
                                    "author:adamchuk, molja karel author:adamchuk, molja karel * " +
                                    "author:adamchuk, m karel author:adamchuk, m karel * " +
                                    "author:adamcuk, molja karel author:adamcuk, molja karel * " +
                                    "author:adamcuk, m karel author:adamcuk, m karel *", 
                                    "//*[@numFound='21']",
             // "adamčuk, molja karel" numFound=21
        //      1  Adamčuk,                 2  Adamčuk, M.              4  Adamčuk, Molja         
        //      5  Adamčuk, Molja Karel     6  Adamčuk, M Karel         7  Adamčuk, Molja K       
        //      8  Adamčuk, M K            20  Adamcuk,                21  Adamcuk, M.            
        //     23  Adamcuk, Molja          24  Adamcuk, Molja Karel    25  Adamcuk, M Karel       
        //     26  Adamcuk, Molja K        27  Adamcuk, M K            40  Adamchuk,              
        //     41  Adamchuk, M.            43  Adamchuk, Molja         44  Adamchuk, Molja Karel  
        //     45  Adamchuk, M Karel       46  Adamchuk, Molja K       47  Adamchuk, M K    
                                    
        "\"adamcuk, molja karel\"", expected0 + " " + 
                                    "author:adamcuk, molja karel author:adamcuk, molja karel * " +
                                    "author:adamcuk, m karel author:adamcuk, m karel *",
                                    "//*[@numFound='17']", // because adamcuk, m\w* k\w* is not searched
             // "adamcuk, molja karel" numFound=17
        //      1  Adamčuk,                 2  Adamčuk, M.              4  Adamčuk, Molja         
        //      7  Adamčuk, Molja K         8  Adamčuk, M K            20  Adamcuk,               
        //     21  Adamcuk, M.             23  Adamcuk, Molja          24  Adamcuk, Molja Karel   
        //     25  Adamcuk, M Karel        26  Adamcuk, Molja K        27  Adamcuk, M K           
        //     40  Adamchuk,               41  Adamchuk, M.            43  Adamchuk, Molja        
        //     46  Adamchuk, Molja K       47  Adamchuk, M K         
                                    
        "\"adamchuk, molja karel\"", expected0 + " " + 
                                    "author:adamchuk, molja karel author:adamchuk, molja karel * " +
                                    "author:adamchuk, m karel author:adamchuk, m karel *",
                                    "//*[@numFound='17']",
             // "adamchuk, molja karel" numFound=17
        //      1  Adamčuk,                 2  Adamčuk, M.              4  Adamčuk, Molja         
        //      7  Adamčuk, Molja K         8  Adamčuk, M K            20  Adamcuk,               
        //     21  Adamcuk, M.             23  Adamcuk, Molja          26  Adamcuk, Molja K       
        //     27  Adamcuk, M K            40  Adamchuk,               41  Adamchuk, M.           
        //     43  Adamchuk, Molja         44  Adamchuk, Molja Karel   45  Adamchuk, M Karel      
        //     46  Adamchuk, Molja K       47  Adamchuk, M K    
                                    
        "\"adamczuk, molja karel\"", expected0 + " " + 
                                    "author:adamczuk, molja karel author:adamczuk, molja karel * " +
                                    "author:adamczuk, m karel author:adamczuk, m karel * " +
                                    "author:adamczuk, molja k author:adamczuk, molja k * " +
                                    "author:adamczuk, m k author:adamczuk, m k * " +
                                    "author:adamczuk, molja author:adamczuk, m " +
                                    "author:adamczuk,",
                                    "//*[@numFound='15']",//-3 because "č"->"cz" normally doesn't exist
             // "adamczuk, molja karel" numFound=15
        //      1  Adamčuk,                 2  Adamčuk, M.              4  Adamčuk, Molja         
        //      7  Adamčuk, Molja K         8  Adamčuk, M K            20  Adamcuk,               
        //     21  Adamcuk, M.             23  Adamcuk, Molja          26  Adamcuk, Molja K       
        //     27  Adamcuk, M K            40  Adamchuk,               41  Adamchuk, M.           
        //     43  Adamchuk, Molja         46  Adamchuk, Molja K       47  Adamchuk, M K
                                    
        // almost exactly the same as above, the only difference must be the space before *
        "\"adamšuk, molja karel\"", "author:adamšuk, molja k author:adamšuk, molja k * " +
                                    "author:adamšuk, m k author:adamšuk, m k * " +
                                    "author:adamšuk, molja " +
                                    "author:adamšuk, m " +
                                    "author:adamšuk, " +
                                    "author:adamsuk, molja k author:adamsuk, molja k * " +
                                    "author:adamsuk, m k author:adamsuk, m k * " +
                                    "author:adamsuk, molja " +
                                    "author:adamsuk, m " +
                                    "author:adamsuk, " +
                                    "author:adamshuk, molja k author:adamshuk, molja k * " +
                                    "author:adamshuk, m k author:adamshuk, m k * " +
                                    "author:adamshuk, molja " +
                                    "author:adamshuk, m " +
                                    "author:adamshuk, " + 
                                    // plus variants with karel
                                    "author:adamšuk, molja karel author:adamšuk, molja karel * " +
                                    "author:adamšuk, m karel author:adamšuk, m karel * " + 
                                    "author:adamshuk, molja karel author:adamshuk, molja karel * " +
                                    "author:adamshuk, m karel author:adamshuk, m karel * " +
                                    "author:adamsuk, molja karel author:adamsuk, molja karel * " +
                                    "author:adamsuk, m karel author:adamsuk, m karel *",
                                    "//*[@numFound='7']",
                 // "adamšuk, molja karel" numFound=7
          //        80  Adamshuk,               81  Adamshuk, M.            83  Adamshuk, Molja        
          //        84  Adamshuk, Molja Karel   85  Adamshuk, M Karel       86  Adamshuk, Molja K      
          //        87  Adamshuk, M K     
                                    
        "\"adamguk, molja karel\"", "author:adamguk, molja k author:adamguk, molja k * " +
                                    "author:adamguk, m k author:adamguk, m k * " +
                                    "author:adamguk, molja " +
                                    "author:adamguk, m " +
                                    "author:adamguk, " + 
                                    // plus variants with karel
                                    "author:adamguk, molja karel author:adamguk, molja karel * " +
                                    "author:adamguk, m karel author:adamguk, m karel *",
                                    "//*[@numFound='7']"
             // "adamguk, molja karel" numFound=7
        //      60  Adamguk,                61  Adamguk, M.             63  Adamguk, Molja         
        //      64  Adamguk, Molja Karel    65  Adamguk, M Karel        66  Adamguk, Molja K       
        //      67  Adamguk, M K 
        
    );
    
    
    /*
     * TODO:
     * 
     * Also make sure we test that the expanding algorithm doesn't have unwanted consequences
     * and doesn't include too much, ie. that search for "adamčuk, mos" doesn't get
     * transformed into "adam(c|ch)uk, m"
     */
    
    //TODO: show that the translation works properly when the synonym is in the synonym list
    // ie "adamčuk, m k;adamšuk, m k"

    
    /**
     * <surname>, <1> <2name>
     * 
     * Speciality of this patter is that we want to search for regular
     * expression
     * 
     *    <surname>, <1>\w* <2>
     *    <surname>, <1>\w* <2name>
     * 
     * The following expansion will not find the synonyms and will not find 
     * the upgrade. I am listing this example here specifically to show what
     * happens when the synonym list is missing some values (in real life,
     * the correct mapping will be generated IFF we encounter one of these
     * during indexing:
     *   
     *    adamčuk, m karel
     *    adamčuk, mxxxx karel
     * 
     * 
     */

    
    //dumpDoc(null, "id", "author");
<<<<<<< HEAD
    setDebug(true);
=======
>>>>>>> 68e9649c
    testAuthorQuery(
        "\"adamčuk, m karel\"", "author:adamčuk, m karel author:adamčuk, m karel * " +
                                "author:/adamčuk, m[^\\s]+/ " +
                                "author:adamčuk, m k author:adamčuk, m k * " +
                                "author:adamčuk, m " + 
                                "author:adamčuk, " +
                                "author:adamcuk, m karel author:adamcuk, m karel * " +
                                "author:adamcuk, m k author:adamcuk, m k * " +
                                "author:adamcuk, m " +  
                                "author:adamcuk, " +
                                "author:adamchuk, m karel author:adamchuk, m karel * " +
                                "author:adamchuk, m k author:adamchuk, m k * " +
                                "author:adamchuk, m " + 
                                "author:adamchuk, " +
                                "author:/adamčuk, m[^\\s]+ karel/ " +
                                "author:/adamčuk, m[^\\s]+ karel .*/ " +
                                "author:/adamčuk, m[^\\s]+ k/ " +
                                "author:/adamčuk, m[^\\s]+ k .*/ " +
                                "author:/adamcuk, m[^\\s]+ karel/ " +
                                "author:/adamcuk, m[^\\s]+ karel .*/ " +
                                "author:/adamcuk, m[^\\s]+ k/ " +
                                "author:/adamcuk, m[^\\s]+ k .*/ " +
                                "author:/adamchuk, m[^\\s]+ karel/ " +
                                "author:/adamchuk, m[^\\s]+ karel .*/ " +
                                "author:/adamchuk, m[^\\s]+ k/ " +
                                "author:/adamchuk, m[^\\s]+ k .*/ " +
                                "author:/adamchuk, m[^\\s]+/ author:/adamcuk, m[^\\s]+/",
<<<<<<< HEAD
                                 "//*[@numFound='24']"        ,
=======
                                 "//*[@numFound='24']"        
>>>>>>> 68e9649c
        
         // "adamčuk, m karel" numFound=24
         //   1 Adamčuk,                 2  Adamčuk, M.              3  Adamčuk, Marel         
         //   4 Adamčuk, Molja           5  Adamčuk, Molja Karel     6  Adamčuk, M Karel       
         //   7 Adamčuk, Molja K         8  Adamčuk, M K            20  Adamcuk,               
         //  21 Adamcuk, M.             22  Adamcuk, Marel          23  Adamcuk, Molja         
         //  24 Adamcuk, Molja Karel    25  Adamcuk, M Karel        26  Adamcuk, Molja K       
         //  27 Adamcuk, M K            40  Adamchuk,               41  Adamchuk, M.           
         //  42 Adamchuk, Marel         43  Adamchuk, Molja         44  Adamchuk, Molja Karel  
         //  45 Adamchuk, M Karel       46  Adamchuk, Molja K       47  Adamchuk, M K 
<<<<<<< HEAD
                                 
=======
    );
    testAuthorQuery(
>>>>>>> 68e9649c
        "\"adamcuk, m karel\"", "author:adamcuk, m karel author:adamcuk, m karel * " +
                                "author:/adamcuk, m[^\\s]+/ " +
                                "author:/adamcuk, m[^\\s]+ karel/ author:/adamcuk, m[^\\s]+ karel .*/ " +
                                "author:adamcuk, m k author:adamcuk, m k * " +
                                "author:/adamcuk, m[^\\s]+ k/ author:/adamcuk, m[^\\s]+ k .*/ " +
                                "author:adamcuk, m author:adamcuk," ,
                                "//*[@numFound='8']"
               // If you wonder why it is not the same as above, then know it is because of the
               // special setup - we are testing various situations (study the synonym and ascii
               // upgrade setup to understand details)
                                
               // "adamcuk, m karel" numFound=8
        //        20  Adamcuk,                21  Adamcuk, M.             24  Adamcuk, Molja Karel   
        //        25  Adamcuk, M Karel        26  Adamcuk, Molja K        27  Adamcuk, M K   
    );
    testAuthorQuery(
        "\"adamchuk, m karel\"", "author:adamchuk, m karel author:adamchuk, m karel * " +
                                 "author:/adamchuk, m[^\\s]+/ " +
                                 "author:/adamchuk, m[^\\s]+ karel/ author:/adamchuk, m[^\\s]+ karel .*/ " +
                                 "author:adamchuk, m k author:adamchuk, m k * " +
                                 "author:/adamchuk, m[^\\s]+ k/ author:/adamchuk, m[^\\s]+ k .*/ " +
                                 "author:adamchuk, m author:adamchuk," ,
                                 "//*[@numFound='8']"
                // "adamchuk, m karel" numFound=8
        //         40  Adamchuk,               41  Adamchuk, M.            44  Adamchuk, Molja Karel  
        //         45  Adamchuk, M Karel       46  Adamchuk, Molja K       47  Adamchuk, M K   
    );
    testAuthorQuery(
        "\"adamczuk, m karel\"", "author:adamczuk, m karel author:adamczuk, m karel * " +
                                 "author:/adamczuk, m[^\\s]+/ " +
                                 "author:/adamczuk, m[^\\s]+ karel/ author:/adamczuk, m[^\\s]+ karel .*/ " +
                                 "author:adamczuk, m k author:adamczuk, m k * " +
                                 "author:/adamczuk, m[^\\s]+ k/ author:/adamczuk, m[^\\s]+ k .*/ " +
                                 "author:adamczuk, m author:adamczuk," ,
                                 "//*[@numFound='0']"
    );
    testAuthorQuery(
        "\"adamšuk, m karel\"", "author:adamšuk, m karel author:adamšuk, m karel * " +
                                "author:/adamšuk, m[^\\s]+/ author:/adamshuk, m[^\\s]+/ author:/adamsuk, m[^\\s]+/" +
        		                    "author:/adamšuk, m[^\\s]+ karel/ author:/adamšuk, m[^\\s]+ karel .*/ " +
        		                    "author:adamšuk, m k author:adamšuk, m k * " +
        		                    "author:/adamšuk, m[^\\s]+ k/ author:/adamšuk, m[^\\s]+ k .*/ " +
        		                    "author:adamšuk, m " +
        		                    "author:adamšuk, " +
        		                    "author:adamsuk, m karel author:adamsuk, m karel * " +
        		                    "author:/adamsuk, m[^\\s]+ karel/ author:/adamsuk, m[^\\s]+ karel .*/ " +
        		                    "author:adamsuk, m k author:adamsuk, m k * " +
        		                    "author:/adamsuk, m[^\\s]+ k/ author:/adamsuk, m[^\\s]+ k .*/ " +
        		                    "author:adamsuk, m " +
        		                    "author:adamsuk, " +
        		                    "author:adamshuk, m karel author:adamshuk, m karel * " +
        		                    "author:/adamshuk, m[^\\s]+ karel/ author:/adamshuk, m[^\\s]+ karel .*/ " +
        		                    "author:adamshuk, m k author:adamshuk, m k * " +
        		                    "author:/adamshuk, m[^\\s]+ k/ author:/adamshuk, m[^\\s]+ k .*/ " +
        		                    "author:adamshuk, m " +
        		                    "author:adamshuk,",
                                "//*[@numFound='8']"
             // "adamšuk, m karel" numFound=8
                //  80 Adamshuk,               81  Adamshuk, M.            82  Adamshuk, Marel        
                //  83 Adamshuk, Molja         84  Adamshuk, Molja Karel   85  Adamshuk, M Karel      
                //  86 Adamshuk, Molja K       87  Adamshuk, M K                  		                    
                                
    );
    testAuthorQuery(
        "\"adamguk, m karel\"", "author:adamguk, m karel author:adamguk, m karel * " +
                                "author:/adamguk, m[^\\s]+/ " +
                                "author:/adamguk, m[^\\s]+ karel/ author:/adamguk, m[^\\s]+ karel .*/ " +
                                "author:adamguk, m k author:adamguk, m k * " +
                                "author:/adamguk, m[^\\s]+ k/ author:/adamguk, m[^\\s]+ k .*/ " +
                                "author:adamguk, m author:adamguk," ,
                                "//*[@numFound='8']"
               // "adamguk, m karel" numFound=8
                  //  60 Adamguk,                61  Adamguk, M.             62  Adamguk, Marel         
                  //  63 Adamguk, Molja          64  Adamguk, Molja Karel    65  Adamguk, M Karel       
                  //  66 Adamguk, Molja K        67  Adamguk, M K 
        
    );
    
    
    
    /**
     * <surname>, <1> <2>
     * 
     * Speciality of this patter is that we want to search for regular
     * expression
     * 
     *    <surname>, <1>\w* <2>
     * 
     * The following expansion will not find the synonyms and will not find 
     * the upgrade. I am listing this example here specifically to show what
     * happens when the synonym list is missing some values (in real life,
     * the correct mapping will be generated IFF we encounter one of these
     * during indexing:
     *   
     *    adamčuk, m karel
     *    adamčuk, mxxxx karel
     * 
     * 
     */

    expected = "author:adamčuk, a b author:adamčuk, a b* " +
    		        "author:/adamčuk, a[^\\s]+/ author:/adamčuk, a[^\\s]+ b.*/ " +
    		        "author:adamčuk, a " +
    		        "author:adamčuk, " +
    		        "author:adamchuk, a b author:adamchuk, a b* " +
    		        "author:/adamchuk, a[^\\s]+/ author:/adamchuk, a[^\\s]+ b.*/ " +
    		        "author:adamchuk, a " +
    		        "author:adamchuk, " +
    		        "author:adamcuk, a b author:adamcuk, a b* " +
    		        "author:/adamcuk, a[^\\s]+/ author:/adamcuk, a[^\\s]+ b.*/ " +
    		        "author:adamcuk, a " +
    		        "author:adamcuk,"
                ;
    
    testAuthorQuery(
        "\"adamčuk, a b\"", expected ,
                            "//*[@numFound='3']",
                            // "adamčuk, a b" numFound=3
                            //   1 Adamčuk,                20  Adamcuk,                40  Adamchuk,                                          
                            
        "\"adamcuk, a b\"", expected ,
                            "//*[@numFound='3']",
                            // "adamcuk, a b" numFound=3
                            //   1 Adamčuk,                20  Adamcuk,                40  Adamchuk,              
                            
        "\"adamchuk, a b\"", expected ,
                            "//*[@numFound='3']",
                            // "adamchuk, a b" numFound=3
                            //   1 Adamčuk,                20  Adamcuk,                40  Adamchuk,              
                            
        "\"adamczuk, a b\"", expected + "author:adamczuk, a b author:adamczuk, a b* author:/adamczuk, a[^\\s]+/ author:/adamczuk, a[^\\s]+ b.*/ author:adamczuk, a author:adamczuk,",
                             "//*[@numFound='3']",
                             // "adamczuk, a b" numFound=3
                             //   1 Adamčuk,                20  Adamcuk,                40  Adamchuk,              
                             
        "\"adamšuk, m k\"", 
                          "author:adam\u0161uk, m k author:adam\u0161uk, m k* "
                          + "author:/adam\u0161uk, m[^\\s]+/ author:/adam\u0161uk, m[^\\s]+ k.*/ "
                          + "author:adam\u0161uk, m "
                          + "author:adam\u0161uk, "
                          + "author:adamsuk, m k author:adamsuk, m k* "
                          + "author:/adamsuk, m[^\\s]+/ author:/adamsuk, m[^\\s]+ k.*/ "
                          + "author:adamsuk, m "
                          + "author:adamsuk, "
                          + "author:adamshuk, m k author:adamshuk, m k* "
                          + "author:/adamshuk, m[^\\s]+/ author:/adamshuk, m[^\\s]+ k.*/ "
                          + "author:adamshuk, m "
                          + "author:adamshuk,",         
                            "//*[@numFound='8']",
                            //   "adamšuk, m k" numFound=8
                            //  80 Adamshuk,               81  Adamshuk, M.            82  Adamshuk, Marel        
                            //  83 Adamshuk, Molja         84  Adamshuk, Molja Karel   85  Adamshuk, M Karel      
                            //  86 Adamshuk, Molja K       87  Adamshuk, M K          
                            
        "\"adamguk, m k\"", "author:adamguk, m k author:adamguk, m k* " +
        		                "author:/adamguk, m[^\\s]+/ author:/adamguk, m[^\\s]+ k.*/ " +
        		                "author:adamguk, m " +
        		                "author:adamguk," ,
                            "//*[@numFound='8']"
        		                // "adamguk, m k" numFound=8
                            //  60 Adamguk,                61  Adamguk, M.             62  Adamguk, Marel         
                            //  63 Adamguk, Molja          64  Adamguk, Molja Karel    65  Adamguk, M Karel       
                            //  66 Adamguk, Molja K        67  Adamguk, M K
    );
    
    
    /**
     * <surname>, <2>
     * 
     * No expansion, because of the gap. Only transliteration
     * 
     */
    
    
    testAuthorQuery(
            "\"adamčuk, k\"", "author:adamčuk, k author:adamčuk, k* author:adamčuk, " +
                               "author:adamchuk, k author:adamchuk, k* author:adamchuk, " +
                               "author:adamcuk, k author:adamcuk, k* author:adamcuk,", 
                               "//*[@numFound='12']",
                               // "adamčuk, k" numFound=12
                               //   1 Adamčuk,                 9  Adamčuk, Karel Molja    10  Adamčuk, Karel M       
                               //  11 Adamčuk, K Molja        20  Adamcuk,                28  Adamcuk, Karel Molja   
                               //  29 Adamcuk, Karel M        30  Adamcuk, K Molja        40  Adamchuk,              
                               //  48 Adamchuk, Karel Molja   49  Adamchuk, Karel M       50  Adamchuk, K Molja      
                               
            "\"adamcuk, k\"", "author:adamcuk, k author:adamcuk, k* author:adamcuk,", 
                               "//*[@numFound='4']",
                               // "adamcuk, k" numFound=4
                               //  20 Adamcuk,                28  Adamcuk, Karel Molja    29  Adamcuk, Karel M       
                               //  30 Adamcuk, K Molja       
             
            "\"adamchuk, k\"", "author:adamchuk, k author:adamchuk, k* author:adamchuk,", 
                                "//*[@numFound='4']",
                                // "adamchuk, k" numFound=4
                                //  40 Adamchuk,               48  Adamchuk, Karel Molja   49  Adamchuk, Karel M      
                                //  50 Adamchuk, K Molja                                      
             
            "\"adamczuk, k\"", "author:adamczuk, k author:adamczuk, k* author:adamczuk,", 
                                "//*[@numFound='0']",
                                // "adamczuk, k" numFound=0                              
                              
            "\"adamšuk, k\"", "author:adamšuk, k author:adamšuk, k* author:adamšuk, " +
                               "author:adamsuk, k author:adamsuk, k* author:adamsuk, " +
                               "author:adamshuk, k author:adamshuk, k* author:adamshuk,", 
                               "//*[@numFound='4']"
                               // "adamšuk, k" numFound=4
                               //  80 Adamshuk,               88  Adamshuk, Karel Molja   89  Adamshuk, Karel M      
                               //  90 Adamshuk, K Molja      
                               ,
            "\"adamguk, k\"", "author:adamguk, k author:adamguk, k* author:adamguk,", 
                               "//*[@numFound='4']"
                              // "adamguk, k" numFound=4
                              //  60 Adamguk,                68  Adamguk, Karel Molja    69  Adamguk, Karel M       
                              //  70 Adamguk, K Molja    
    );
    
    
    /**
     * <surname>, <2name>
     * 
     * No expansion, because of the gap. Only transliteration
     * 
     */
    
    
    testAuthorQuery(
            "\"adamčuk, karel\"", "author:adamčuk, karel author:adamčuk, karel * " +
            		                  "author:adamčuk, k author:adamčuk, k * author:adamčuk, " +
            		                  "author:adamcuk, karel author:adamcuk, karel * " +
            		                  "author:adamcuk, k author:adamcuk, k * author:adamcuk, " +
            		                  "author:adamchuk, karel author:adamchuk, karel * " +
            		                  "author:adamchuk, k author:adamchuk, k * author:adamchuk,", 
                               "//*[@numFound='12']",
                               // "adamčuk, karel" numFound=12
                               //   1 Adamčuk,                 9  Adamčuk, Karel Molja    10  Adamčuk, Karel M       
                               //  11 Adamčuk, K Molja        20  Adamcuk,                28  Adamcuk, Karel Molja   
                               //  29 Adamcuk, Karel M        30  Adamcuk, K Molja        40  Adamchuk,              
                               //  48 Adamchuk, Karel Molja   49  Adamchuk, Karel M       50  Adamchuk, K Molja
                               
            "\"adamcuk, karel\"", "author:adamcuk, karel author:adamcuk, karel * " +
                                  "author:adamcuk, k author:adamcuk, k * author:adamcuk,",
                               "//*[@numFound='4']",
                               // "adamcuk, karel" numFound=4
                               //  20 Adamcuk,                28  Adamcuk, Karel Molja    29  Adamcuk, Karel M       
                               //  30 Adamcuk, K Molja
                               
            "\"adamchuk, karel\"", "author:adamchuk, karel author:adamchuk, karel * " +
                                   "author:adamchuk, k author:adamchuk, k * author:adamchuk,", 
                                "//*[@numFound='4']",
                                // "adamchuk, karel" numFound=4
                                //  40 Adamchuk,               48  Adamchuk, Karel Molja   49  Adamchuk, Karel M      
                                //  50 Adamchuk, K Molja
                                
            "\"adamczuk, karel\"", "author:adamczuk, karel author:adamczuk, karel * " +
                                   "author:adamczuk, k author:adamczuk, k * author:adamczuk,", 
                                "//*[@numFound='0']",
                                // "adamczuk, karel" numFound=0
                                
            "\"adamšuk, karel\"", "author:adamšuk, karel author:adamšuk, karel * " +
            		                  "author:adamšuk, k author:adamšuk, k * author:adamšuk, " +
            		                  "author:adamshuk, karel author:adamshuk, karel * " +
            		                  "author:adamshuk, k author:adamshuk, k * author:adamshuk, " +
            		                  "author:adamsuk, karel author:adamsuk, karel * " +
            		                  "author:adamsuk, k author:adamsuk, k * author:adamsuk,", 
                               "//*[@numFound='4']",
                               // "adamšuk, karel" numFound=4
                               //  80 Adamshuk,               88  Adamshuk, Karel Molja   89  Adamshuk, Karel M      
                               //  90 Adamshuk, K Molja     
                               
            "\"adamguk, karel\"", "author:adamguk, karel author:adamguk, karel * " +
                                  "author:adamguk, k author:adamguk, k * author:adamguk,", 
                               "//*[@numFound='4']"
                                  // "adamguk, karel" numFound=4
                                  //  60 Adamguk,                68  Adamguk, Karel Molja    69  Adamguk, Karel M       
                                  //  70 Adamguk, K Molja                                         
    );
    
    
    /**
     * <surname>, <2name> <1>
     * 
     * The order is not correct, therefore no expansion. Only transliteration
     * 
     */
    
    
    testAuthorQuery(
            "\"adamčuk, karel m\"", "author:adamčuk, karel m author:adamčuk, karel m* " +
                                		"author:adamčuk, k m author:adamčuk, k m* author:adamčuk, karel " +
                                		"author:adamčuk, k author:adamčuk, author:adamchuk, karel m " +
                                		"author:adamchuk, karel m* author:adamchuk, k m " +
                                		"author:adamchuk, k m* author:adamchuk, karel author:adamchuk, k " +
                                		"author:adamchuk, author:adamcuk, karel m author:adamcuk, karel m* " +
                                		"author:adamcuk, k m author:adamcuk, k m* author:adamcuk, karel " +
                                		"author:adamcuk, k author:adamcuk,", 
                               "//*[@numFound='12']",
                               // "adamčuk, karel m" numFound=12
                               //   1 Adamčuk,                 9  Adamčuk, Karel Molja    10  Adamčuk, Karel M       
                               //  11 Adamčuk, K Molja        20  Adamcuk,                28  Adamcuk, Karel Molja   
                               //  29 Adamcuk, Karel M        30  Adamcuk, K Molja        40  Adamchuk,              
                               //  48 Adamchuk, Karel Molja   49  Adamchuk, Karel M       50  Adamchuk, K Molja     
                               
            "\"adamcuk, karel m\"", "author:adamcuk, karel m author:adamcuk, karel m* author:adamcuk, k m " +
            		                    "author:adamcuk, k m* author:adamcuk, karel author:adamcuk, k author:adamcuk,",
                               "//*[@numFound='4']",
                               // "adamcuk, karel m" numFound=4
                               //  20 Adamcuk,                28  Adamcuk, Karel Molja    29  Adamcuk, Karel M       
                               //  30 Adamcuk, K Molja          
                               
            "\"adamchuk, karel m\"", 
                                    "author:adamchuk, karel m author:adamchuk, karel m* author:adamchuk, k m " +
                                    "author:adamchuk, k m* author:adamchuk, karel author:adamchuk, k author:adamchuk,", 
                                "//*[@numFound='4']",
                                // "adamchuk, karel m" numFound=4
                                //  40 Adamchuk,               48  Adamchuk, Karel Molja   49  Adamchuk, Karel M      
                                //  50 Adamchuk, K Molja      
                                
            "\"adamczuk, karel m\"", 
                                    "author:adamczuk, karel m author:adamczuk, karel m* author:adamczuk, k m " +
                                    "author:adamczuk, k m* author:adamczuk, karel author:adamczuk, k author:adamczuk,", 
                                "//*[@numFound='0']",
                                // "adamczuk, karel m" numFound=0
                                
            "\"adamšuk, karel m\"", "author:adamšuk, karel m author:adamšuk, karel m* author:adamšuk, k m " +
            		                    "author:adamšuk, k m* author:adamšuk, karel author:adamšuk, k author:adamšuk, " +
            		                    "author:adamsuk, karel m author:adamsuk, karel m* author:adamsuk, k m " +
            		                    "author:adamsuk, k m* author:adamsuk, karel author:adamsuk, k author:adamsuk, " +
            		                    "author:adamshuk, karel m author:adamshuk, karel m* author:adamshuk, k m " +
            		                    "author:adamshuk, k m* author:adamshuk, karel author:adamshuk, k " +
            		                    "author:adamshuk,", 
                               "//*[@numFound='4']",
                               // "adamšuk, karel m" numFound=4
                               //  80 Adamshuk,               88  Adamshuk, Karel Molja   89  Adamshuk, Karel M      
                               //  90 Adamshuk, K Molja                                
                               
            "\"adamguk, karel m\"", "author:adamguk, karel m author:adamguk, karel m* author:adamguk, k m " +
            		                    "author:adamguk, k m* author:adamguk, karel author:adamguk, k author:adamguk,", 
                               "//*[@numFound='4']"
                                    // "adamguk, karel m" numFound=4
                                    //  60 Adamguk,                68  Adamguk, Karel Molja    69  Adamguk, Karel M       
                                    //  70 Adamguk, K Molja                		                    
    );
    
    
    /**
     * <surname>, <2name> <1name>
     * 
     * The order is not correct. Only transliteration
     * 
     */
    
    
    testAuthorQuery(
            "\"adamčuk, karel molja\"", "author:adamčuk, karel molja author:adamčuk, karel molja * " +
            		                        "author:adamčuk, k molja author:adamčuk, k molja * author:adamčuk, karel m " +
            		                        "author:adamčuk, karel m * author:adamčuk, k m author:adamčuk, k m * " +
            		                        "author:adamčuk, karel author:adamčuk, k author:adamčuk, " +
            		                        "author:adamcuk, karel molja author:adamcuk, karel molja * " +
            		                        "author:adamcuk, k molja author:adamcuk, k molja * author:adamcuk, karel m " +
            		                        "author:adamcuk, karel m * author:adamcuk, k m author:adamcuk, k m * " +
            		                        "author:adamcuk, karel author:adamcuk, k author:adamcuk, " +
            		                        "author:adamchuk, karel molja author:adamchuk, karel molja * " +
            		                        "author:adamchuk, k molja author:adamchuk, k molja * " +
            		                        "author:adamchuk, karel m author:adamchuk, karel m * " +
            		                        "author:adamchuk, k m author:adamchuk, k m * " +
            		                        "author:adamchuk, karel author:adamchuk, k author:adamchuk,", 
                               "//*[@numFound='12']",
                               // "adamčuk, karel molja" numFound=12
                               //   1 Adamčuk,                 9  Adamčuk, Karel Molja    10  Adamčuk, Karel M       
                               //  11 Adamčuk, K Molja        20  Adamcuk,                28  Adamcuk, Karel Molja   
                               //  29 Adamcuk, Karel M        30  Adamcuk, K Molja        40  Adamchuk,              
                               //  48 Adamchuk, Karel Molja   49  Adamchuk, Karel M       50  Adamchuk, K Molja   
                               
            "\"adamcuk, karel molja\"", "author:adamcuk, karel molja author:adamcuk, karel molja * " +
            		                        "author:adamcuk, k molja author:adamcuk, k molja * " +
            		                        "author:adamcuk, karel m author:adamcuk, karel m * " +
            		                        "author:adamcuk, k m author:adamcuk, k m * author:adamcuk, karel " +
            		                        "author:adamcuk, k author:adamcuk,",
                               "//*[@numFound='4']",
                               // "adamcuk, karel molja" numFound=4
                               //  20 Adamcuk,                28  Adamcuk, Karel Molja    29  Adamcuk, Karel M       
                               //  30 Adamcuk, K Molja
                               
            "\"adamchuk, karel molja\"", "author:adamchuk, karel molja author:adamchuk, karel molja * " +
            		                         "author:adamchuk, k molja author:adamchuk, k molja * " +
            		                         "author:adamchuk, karel m author:adamchuk, karel m * " +
            		                         "author:adamchuk, k m author:adamchuk, k m * author:adamchuk, karel " +
            		                         "author:adamchuk, k author:adamchuk,", 
                                "//*[@numFound='4']",
                                // "adamchuk, karel molja" numFound=4
                                //  40 Adamchuk,               48  Adamchuk, Karel Molja   49  Adamchuk, Karel M      
                                //  50 Adamchuk, K Molja    
                                
            "\"adamczuk, karel molja\"", "author:adamczuk, karel molja author:adamczuk, karel molja * " +
            		                         "author:adamczuk, k molja author:adamczuk, k molja * " +
            		                         "author:adamczuk, karel m author:adamczuk, karel m * " +
            		                         "author:adamczuk, k m author:adamczuk, k m * " +
            		                         "author:adamczuk, karel author:adamczuk, k author:adamczuk,", 
                                "//*[@numFound='0']",
                                
            "\"adamšuk, karel molja\"", "author:adamšuk, karel molja author:adamšuk, karel molja * " +
            		                        "author:adamšuk, k molja author:adamšuk, k molja * " +
            		                        "author:adamšuk, karel m author:adamšuk, karel m * " +
            		                        "author:adamšuk, k m author:adamšuk, k m * " +
            		                        "author:adamšuk, karel author:adamšuk, k author:adamšuk, " +
            		                        "author:adamsuk, karel molja author:adamsuk, karel molja * " +
            		                        "author:adamsuk, k molja author:adamsuk, k molja * " +
            		                        "author:adamsuk, karel m author:adamsuk, karel m * " +
            		                        "author:adamsuk, k m author:adamsuk, k m * author:adamsuk, karel " +
            		                        "author:adamsuk, k author:adamsuk, author:adamshuk, karel molja " +
            		                        "author:adamshuk, karel molja * author:adamshuk, k molja " +
            		                        "author:adamshuk, k molja * author:adamshuk, karel m " +
            		                        "author:adamshuk, karel m * author:adamshuk, k m " +
            		                        "author:adamshuk, k m * author:adamshuk, karel " +
            		                        "author:adamshuk, k author:adamshuk,", 
                               "//*[@numFound='4']",
                               // "adamšuk, karel molja" numFound=4
                               //  80 Adamshuk,               88  Adamshuk, Karel Molja   89  Adamshuk, Karel M      
                               //  90 Adamshuk, K Molja  
                               
            "\"adamguk, karel molja\"", "author:adamguk, karel molja author:adamguk, karel molja * " +
            		                        "author:adamguk, k molja author:adamguk, k molja * " +
            		                        "author:adamguk, karel m author:adamguk, karel m * " +
            		                        "author:adamguk, k m author:adamguk, k m * " +
            		                        "author:adamguk, karel author:adamguk, k " +
            		                        "author:adamguk,", 
                               "//*[@numFound='4']"
                                        // "adamguk, karel molja" numFound=4
                                        //  60 Adamguk,                68  Adamguk, Karel Molja    69  Adamguk, Karel M       
                                        //  70 Adamguk, K Molja             		                        
    );
    
    
    /**
     * <surname>, <2> <1>
     * 
     * The order is not correct, therefore no expansion. Only transliteration
     * 
     */
    
    testAuthorQuery(
            "\"adamčuk, k m\"", "author:adamčuk, k m author:adamčuk, k m* " +
            		                "author:/adamčuk, k[^\\s]+/ author:/adamčuk, k[^\\s]+ m.*/ " +
            		                "author:adamčuk, k author:adamčuk, "
            		                + "author:adamchuk, k m author:adamchuk, k m* " +
            		                "author:/adamchuk, k[^\\s]+/ author:/adamchuk, k[^\\s]+ m.*/ " +
            		                "author:adamchuk, k author:adamchuk, "
            		                + "author:adamcuk, k m author:adamcuk, k m* " +
            		                "author:/adamcuk, k[^\\s]+/ author:/adamcuk, k[^\\s]+ m.*/ " +
            		                "author:adamcuk, k author:adamcuk,", 
                               "//*[@numFound='12']"
                                // "adamčuk, k m" numFound=12
                                //   1 Adamčuk,                 9  Adamčuk, Karel Molja    10  Adamčuk, Karel M       
                                //  11 Adamčuk, K Molja        20  Adamcuk,                28  Adamcuk, Karel Molja   
                                //  29 Adamcuk, Karel M        30  Adamcuk, K Molja        40  Adamchuk,              
                                //  48 Adamchuk, Karel Molja   49  Adamchuk, Karel M       50  Adamchuk, K Molja   
                               );
    testAuthorQuery(
            "\"adamcuk, k m\"", "author:adamcuk, k m author:adamcuk, k m* " +
            		                "author:/adamcuk, k[^\\s]+/ author:/adamcuk, k[^\\s]+ m.*/ " +
                                "author:adamcuk, k author:adamcuk,", 
                               "//*[@numFound='4']"
                               // "adamcuk, k m" numFound=4
                               //  20 Adamcuk,                29  Adamcuk, Karel M        30  Adamcuk, K Molja   
                               //  28 Adamcuk, Karel Molja
                               );
    testAuthorQuery(
            "\"adamchuk, k m\"", "author:adamchuk, k m author:adamchuk, k m* " +
            		                 "author:/adamchuk, k[^\\s]+/ author:/adamchuk, k[^\\s]+ m.*/ " +
                                 "author:adamchuk, k author:adamchuk,", 
                                "//*[@numFound='4']"
                                // "adamchuk, k m" numFound=4
                                //  40 Adamchuk,               49  Adamchuk, Karel M       50  Adamchuk, K Molja
                                //  xx Adamchuk, Karel Molja
                                );
    testAuthorQuery(
            "\"adamczuk, k m\"", "author:adamczuk, k m author:adamczuk, k m* " +
            		                 "author:/adamczuk, k[^\\s]+/ author:/adamczuk, k[^\\s]+ m.*/ " +
                                 "author:adamczuk, k author:adamczuk,", 
                                 "//*[@numFound='0']"
                                 // "adamczuk, k m" numFound=0
                                 );
    testAuthorQuery(
            "\"adamšuk, k m\"", "author:adamšuk, k m author:adamšuk, k m* " +
            		                "author:/adamšuk, k[^\\s]+/ author:/adamšuk, k[^\\s]+ m.*/ " +
            		                "author:adamšuk, k author:adamšuk, " +
            		                "author:adamshuk, k m author:adamshuk, k m* " +
            		                "author:/adamshuk, k[^\\s]+/ author:/adamshuk, k[^\\s]+ m.*/ " +
            		                "author:adamshuk, k author:adamshuk, " +
            		                "author:adamsuk, k m author:adamsuk, k m* " +
            		                "author:/adamsuk, k[^\\s]+/ author:/adamsuk, k[^\\s]+ m.*/ " +
            		                "author:adamsuk, k author:adamsuk,", 
                               "//*[@numFound='4']"
                               // "adamšuk, k m" numFound=4
                               //  80 Adamshuk,               89  Adamshuk, Karel M       90  Adamshuk, K Molja
            		               //  xx Adamshuk, Karel Molja
                               );
    testAuthorQuery(
            "\"adamguk, k m\"", "author:adamguk, k m author:adamguk, k m* " +
                                "author:/adamguk, k[^\\s]+/ author:/adamguk, k[^\\s]+ m.*/ " +
                                "author:adamguk, k author:adamguk,", 
                               "//*[@numFound='4']"
                                // "adamguk, k m" numFound=4
                                //  60 Adamguk,                69  Adamguk, Karel M        70  Adamguk, K Molja       
                                //  xx Adamguk, Karel Molja
    );
    
    
    /**
     * <surname>, <2> <1name>
     * 
     * The order is not correct, therefore no expansion. Only transliteration
     * 
     */
    
    
    testAuthorQuery(
            "\"adamčuk, k molja\"", "author:adamčuk, k molja author:adamčuk, k molja * "
                + "author:/adamčuk, k[^\\s]+/ author:/adamčuk, k[^\\s]+ molja/ author:/adamčuk, k[^\\s]+ molja .*/ "
                + "author:adamčuk, k m author:adamčuk, k m * "
                + "author:/adamčuk, k[^\\s]+ m/ author:/adamčuk, k[^\\s]+ m .*/ "
                + "author:adamčuk, k author:adamčuk, author:adamchuk, k molja author:adamchuk, k molja * "
                + "author:/adamchuk, k[^\\s]+/ author:/adamchuk, k[^\\s]+ molja/ author:/adamchuk, k[^\\s]+ molja .*/ "
                + "author:adamchuk, k m author:adamchuk, k m * "
                + "author:/adamchuk, k[^\\s]+ m/ author:/adamchuk, k[^\\s]+ m .*/ "
                + "author:adamchuk, k author:adamchuk, author:adamcuk, k molja author:adamcuk, k molja * "
                + "author:/adamcuk, k[^\\s]+/ author:/adamcuk, k[^\\s]+ molja/ author:/adamcuk, k[^\\s]+ molja .*/ "
                + "author:adamcuk, k m author:adamcuk, k m * "
                + "author:/adamcuk, k[^\\s]+ m/ author:/adamcuk, k[^\\s]+ m .*/ "
                + "author:adamcuk, k author:adamcuk,", 
                               "//*[@numFound='12']"
                               // "adamčuk, k molja" numFound=12
                               //   1 Adamčuk,                 9  Adamčuk, Karel Molja    10  Adamčuk, Karel M       
                               //  11 Adamčuk, K Molja        20  Adamcuk,                28  Adamcuk, Karel Molja   
                               //  29 Adamcuk, Karel M        30  Adamcuk, K Molja        40  Adamchuk,              
                               //  48 Adamchuk, Karel Molja   49  Adamchuk, Karel M       50  Adamchuk, K Molja      
    );
    testAuthorQuery(
            "\"adamcuk, k molja\"", 
                                    "author:adamcuk, k molja author:adamcuk, k molja * " +
                                    "author:/adamcuk, k[^\\s]+/ author:/adamcuk, k[^\\s]+ molja/ author:/adamcuk, k[^\\s]+ molja .*/ " +
                                    "author:adamcuk, k m author:adamcuk, k m * " +
                                    "author:/adamcuk, k[^\\s]+ m/ author:/adamcuk, k[^\\s]+ m .*/ " +
                                    "author:adamcuk, k author:adamcuk,", 
                               "//*[@numFound='4']"
                               // "adamcuk, k molja" numFound=4
                               //  20 Adamcuk,                28  Adamcuk, Karel Molja    29  Adamcuk, Karel M       
                               //  30 Adamcuk, K Molja       
    );
    testAuthorQuery(                               
            "\"adamchuk, k molja\"", "author:adamchuk, k molja author:adamchuk, k molja * " +
                                    "author:/adamchuk, k[^\\s]+/ author:/adamchuk, k[^\\s]+ molja/ author:/adamchuk, k[^\\s]+ molja .*/ " +
                                    "author:adamchuk, k m author:adamchuk, k m * " +
                                    "author:/adamchuk, k[^\\s]+ m/ author:/adamchuk, k[^\\s]+ m .*/ " +
                                    "author:adamchuk, k author:adamchuk,", 
                                "//*[@numFound='4']"
                                // "adamchuk, k molja" numFound=4
                                //  40 Adamchuk,               48  Adamchuk, Karel Molja   49  Adamchuk, Karel M      
                                //  50 Adamchuk, K Molja   
        );
    testAuthorQuery(                                
            "\"adamczuk, k molja\"", "author:adamczuk, k molja author:adamczuk, k molja * " +
                                    "author:/adamczuk, k[^\\s]+/ author:/adamczuk, k[^\\s]+ molja/ author:/adamczuk, k[^\\s]+ molja .*/ " +
                                    "author:adamczuk, k m author:adamczuk, k m * " +
                                    "author:/adamczuk, k[^\\s]+ m/ author:/adamczuk, k[^\\s]+ m .*/ " +
                                    "author:adamczuk, k author:adamczuk,", 
                                 "//*[@numFound='0']"
                                 // "adamczuk, k molja" numFound=0
            );
    testAuthorQuery(         
            "\"adamšuk, k molja\"", "author:adamšuk, k molja author:adamšuk, k molja * " +
                                		"author:/adamšuk, k[^\\s]+/ author:/adamšuk, k[^\\s]+ molja/ author:/adamšuk, k[^\\s]+ molja .*/ " +
                                		"author:adamšuk, k m author:adamšuk, k m * author:/adamšuk, k[^\\s]+ m/ " +
                                		"author:/adamšuk, k[^\\s]+ m .*/ author:adamšuk, k author:adamšuk, " +
                                		"author:adamsuk, k molja author:adamsuk, k molja * " +
                                		"author:/adamsuk, k[^\\s]+/ author:/adamsuk, k[^\\s]+ molja/ author:/adamsuk, k[^\\s]+ molja .*/ " +
                                		"author:adamsuk, k m author:adamsuk, k m * author:/adamsuk, k[^\\s]+ m/ " +
                                		"author:/adamsuk, k[^\\s]+ m .*/ author:adamsuk, k author:adamsuk, " +
                                		"author:adamshuk, k molja author:adamshuk, k molja * " +
                                		"author:/adamshuk, k[^\\s]+/ author:/adamshuk, k[^\\s]+ molja/ author:/adamshuk, k[^\\s]+ molja .*/ " +
                                		"author:adamshuk, k m author:adamshuk, k m * author:/adamshuk, k[^\\s]+ m/ " +
                                		"author:/adamshuk, k[^\\s]+ m .*/ author:adamshuk, k author:adamshuk,", 
                               "//*[@numFound='4']"
                               // "adamšuk, k molja" numFound=4
                               //  80 Adamshuk,               88  Adamshuk, Karel Molja   89  Adamshuk, Karel M      
                               //  90 Adamshuk, K Molja      
            );
    testAuthorQuery(       
            "\"adamguk, k molja\"", "author:adamguk, k molja author:adamguk, k molja * " +
                                		"author:/adamguk, k[^\\s]+/ author:/adamguk, k[^\\s]+ molja/ author:/adamguk, k[^\\s]+ molja .*/ " +
                                		"author:adamguk, k m author:adamguk, k m * " +
                                		"author:/adamguk, k[^\\s]+ m/ author:/adamguk, k[^\\s]+ m .*/ " +
                                		"author:adamguk, k author:adamguk,", 
                               "//*[@numFound='4']"
                                    // "adamguk, k molja" numFound=4
                                    //  60 Adamguk,                68  Adamguk, Karel Molja    69  Adamguk, Karel M       
                                    //  70 Adamguk, K Molja                                       		
    );
    
    /**
     * <surname>, <1*>
     * <surname>, <1n*>
     * 
     * No expansion should happen if the <part*> has more than 2 characters, otherwise
     * it should work as if <surname>, <1> was specified
     * 
     */
    
    expected = "author:adamšuk, m author:adamšuk, m* author:adamšuk, " +
              "author:adamsuk, m author:adamsuk, m* author:adamsuk, " +
              "author:adamshuk, m author:adamshuk, m* author:adamshuk, " +
              "author:adamguk, m author:adamguk, m* author:adamguk, " +
              "author:adamčuk, m author:adamčuk, m* author:adamčuk, " +
              "author:adamchuk, m author:adamchuk, m* author:adamchuk, " +
              "author:adamcuk, m author:adamcuk, m* author:adamcuk,";
    
    testAuthorQuery(
            "\"adamčuk, m*\"", expected, 
            "//*[@numFound='40']"
            // "adamčuk, m*" numFound=40
            //   1 Adamčuk,                 2  Adamčuk, M.              3  Adamčuk, Marel         
            //   4 Adamčuk, Molja           5  Adamčuk, Molja Karel     6  Adamčuk, M Karel       
            //   7 Adamčuk, Molja K         8  Adamčuk, M K            20  Adamcuk,               
            //  21 Adamcuk, M.             22  Adamcuk, Marel          23  Adamcuk, Molja         
            //  24 Adamcuk, Molja Karel    25  Adamcuk, M Karel        26  Adamcuk, Molja K       
            //  27 Adamcuk, M K            40  Adamchuk,               41  Adamchuk, M.           
            //  42 Adamchuk, Marel         43  Adamchuk, Molja         44  Adamchuk, Molja Karel  
            //  45 Adamchuk, M Karel       46  Adamchuk, Molja K       47  Adamchuk, M K          
            //  60 Adamguk,                61  Adamguk, M.             62  Adamguk, Marel         
            //  63 Adamguk, Molja          64  Adamguk, Molja Karel    65  Adamguk, M Karel       
            //  66 Adamguk, Molja K        67  Adamguk, M K            80  Adamshuk,              
            //  81 Adamshuk, M.            82  Adamshuk, Marel         83  Adamshuk, Molja        
            //  84 Adamshuk, Molja Karel   85  Adamshuk, M Karel       86  Adamshuk, Molja K      
            //  87 Adamshuk, M K
    );
    testAuthorQuery(
            "\"adamcuk, m*\"", expected, "//*[@numFound='40']",
            "\"adamchuk, m*\"", expected, "//*[@numFound='40']"
    );
    testAuthorQuery(            
            "\"adamczuk, m*\"", expected + " author:adamczuk, m author:adamczuk, m* author:adamczuk,", "//*[@numFound='40']",
            "\"adamšuk, m*\"", expected, "//*[@numFound='40']",
            "\"adamguk, m*\"", expected, "//*[@numFound='40']",
            
            "\"adamčuk, mo*\"", "author:adamčuk, mo*", "//*[@numFound='3']",
            // "adamčuk, mo*" numFound=3
            //   4 Adamčuk, Molja           5  Adamčuk, Molja Karel     7  Adamčuk, Molja K       
            
            "\"adamcuk, mo*\"", "author:adamcuk, mo*", "//*[@numFound='3']",
            // "adamcuk, mo*" numFound=3
            //  23 Adamcuk, Molja          24  Adamcuk, Molja Karel    26  Adamcuk, Molja K            
            "\"adamchuk, mo*\"", "author:adamchuk, mo*", "//*[@numFound='3']",
            // "adamchuk, mo*" numFound=3
            //  43 Adamchuk, Molja         44  Adamchuk, Molja Karel   46  Adamchuk, Molja K             
            "\"adamczuk, mo*\"", "author:adamczuk, mo*", "//*[@numFound='0']",
            // "adamczuk, mo*" numFound=0            
            "\"adamšuk, mo*\"", "author:adamšuk, mo*", "//*[@numFound='0']",
            // "adamšuk, mo*" numFound=0            
            "\"adamguk, mo*\"", "author:adamguk, mo*", "//*[@numFound='3']"
            // "adamguk, mo*" numFound=3
            //  63 Adamguk, Molja          64  Adamguk, Molja Karel    66  Adamguk, Molja K             
    );

    
    /**
     * <surname>, <2*>
     * <surname>, <2n*>
     * 
     * No expansion should happen if the <part*> has more than 2 characters, otherwise
     * it should work only if such a patter is in the synonym list (and there is none)
     * 
     */
    
    
    testAuthorQuery(
            "\"adamčuk, k*\"", "author:adamčuk, k author:adamčuk, k* author:adamčuk, " +
            		               "author:adamchuk, k author:adamchuk, k* author:adamchuk, " +
            		               "author:adamcuk, k author:adamcuk, k* author:adamcuk,", 
            		               "//*[@numFound='12']",
                               // "adamčuk, k*" numFound=12
                               //   1 Adamčuk,                 9  Adamčuk, Karel Molja    10  Adamčuk, Karel M       
                               //  11 Adamčuk, K Molja        20  Adamcuk,                28  Adamcuk, Karel Molja   
                               //  29 Adamcuk, Karel M        30  Adamcuk, K Molja        40  Adamchuk,              
                               //  48 Adamchuk, Karel Molja   49  Adamchuk, Karel M       50  Adamchuk, K Molja             		               
            "\"adamcuk, k*\"", "author:adamcuk, k author:adamcuk, k* author:adamcuk,", 
                               "//*[@numFound='4']",
                               // because there is no synonym mapping for "a, k" (but there is one for "a, m"!)
                               // "adamcuk, k*" numFound=4
                               //  20 Adamcuk,                28  Adamcuk, Karel Molja    29  Adamcuk, Karel M       
                               //  30 Adamcuk, K Molja  
                               
            "\"adamchuk, k*\"", "author:adamchuk, k author:adamchuk, k* author:adamchuk,", 
                                "//*[@numFound='4']",
                                // "adamchuk, k*" numFound=4
                                //  40 Adamchuk,               48  Adamchuk, Karel Molja   49  Adamchuk, Karel M      
                                //  50 Adamchuk, K Molja  
                                
            "\"adamczuk, k*\"", "author:adamczuk, k author:adamczuk, k* author:adamczuk,", 
                                "//*[@numFound='0']",
            "\"adamšuk, k*\"", "author:adamšuk, k author:adamšuk, k* author:adamšuk, " +
                               "author:adamsuk, k author:adamsuk, k* author:adamsuk, " +
                               "author:adamshuk, k author:adamshuk, k* author:adamshuk,", 
                               "//*[@numFound='4']",
                               // "adamšuk, k*" numFound=4
                               //  80 Adamshuk,               88  Adamshuk, Karel Molja   89  Adamshuk, Karel M      
                               //  90 Adamshuk, K Molja 
                               
            "\"adamguk, k*\"", "author:adamguk, k author:adamguk, k* author:adamguk,", 
                               "//*[@numFound='4']",
                               // "adamguk, k*" numFound=4
                               //  60 Adamguk,                68  Adamguk, Karel Molja    69  Adamguk, Karel M       
                               //  70 Adamguk, K Molja  
                               
            "\"adamčuk, ka*\"", "author:adamčuk, ka*", "//*[@numFound='2']",
            //   9 Adamčuk, Karel Molja    10  Adamčuk, Karel M             
            "\"adamcuk, ka*\"", "author:adamcuk, ka*", "//*[@numFound='2']",
            // "adamcuk, ka*" numFound=2
            //  28 Adamcuk, Karel Molja    29  Adamcuk, Karel M                 
            "\"adamchuk, ka*\"", "author:adamchuk, ka*", "//*[@numFound='2']",
            // "adamchuk, ka*" numFound=2
            //  48 Adamchuk, Karel Molja   49  Adamchuk, Karel M              
            "\"adamczuk, ka*\"", "author:adamczuk, ka*", "//*[@numFound='0']",
            "\"adamšuk, ka*\"", "author:adamšuk, ka*", "//*[@numFound='0']",
            // "adamšuk, ka*" numFound=0            
            "\"adamguk, ka*\"", "author:adamguk, ka*", "//*[@numFound='2']"
            // "adamguk, ka*" numFound=2
            //  28 Adamguk, Karel Molja    29  Adamguk, Karel M                 
    );

    
    /**
     * 
     * The special case of synonym expansion called "semantic upgrade"
     * Basically, if the user input is too short - eg. "jones, c"
     * and our synonym file contains only these entries
     * "jones, christine; forman,christine"
     * 
     * Then we want to be able to find that "jones, c" corresponds to 
     * "jones, christine" and add the "forman, christine" and
     * "forman, c" to the expanded synonyms. However, WE DO NOT want
     * "forman, c*" search, but we want "jones, c*" search
     * 
     */
    
    testAuthorQuery(
        //must NOT have "jones*", must have "jones, c;jones, christine"
        "forman", "author:forman, author:forman, c author:jones, christine author:jones, c " +
        		      "author:forman, christine author:forman,*",
                         "//*[@numFound='7']",
                         // forman numFound=7
                         // 110 Jones, Christine       111  Jones, C               112  Forman, Christine      
                         // 113 Forman, C              115  Jones, C               116  Forman, Christopher    
                         // 117 Forman, C  
        //must NOT have "forman*", must have "forman, c;forman, christine"
        // PLUS - must have other jones's and allen's
        "jones", "author:jones, author:jones, l author:allen, l author:allen, r l " +
        		     "author:allen, lynne author:jones, r l author:jones, r lynne author:jones, lynne " +
        		     "author:allen, r lynne author:forman, c author:jones, christine author:jones, c " +
        		     "author:forman, christine author:jones,*",
                          "//*[@numFound='15']",
                          // jones numFound=15
                          // 110 Jones, Christine       111  Jones, C               112  Forman, Christine      
                          // 113 Forman, C              114  Jones, Christopher     115  Jones, C               
                          // 117 Forman, C              120  Allen, Lynne           121  Allen, L               
                          // 122 Allen, R Lynne         123  Allen, R L             124  Jones, Lynne           
                          // 125 Jones, L               126  Jones, R Lynne         127  Jones, R L             
        //must NOT have "jones, c*", must have "jones, christine"
        "\"forman, c\"", "author:forman, c author:forman, christine author:forman, c* author:forman," +
        		             "author:jones, christine author:jones, c",
                         "//*[@numFound='7']",
                         // "forman, c" numFound=7
                         // 110 Jones, Christine       111  Jones, C               112  Forman, Christine      
                         // 113 Forman, C              115  Jones, C               116  Forman, Christopher    
                         // 117 Forman, C   
                         
        //must NOT have "forman, c*", must have "forman, christine"
        "\"jones, c\"", "author:jones, c author:jones, christine author:jones, c* author:jones," +
        		            "author:forman, christine author:forman, c",
                         "//*[@numFound='7']",
                         // "jones, c" numFound=7
                         // 110 Jones, Christine       111  Jones, C               112  Forman, Christine      
                         // 113 Forman, C              114  Jones, Christopher     115  Jones, C               
                         // 117 Forman, C                          
                         
        "\"jones, christine\"", 
                        "author:jones, christine author:jones, christine * author:jones, c " +
                        "author:jones, c * author:jones, author:forman, christine " +
                        "author:forman, christine * author:forman, c author:forman, c * " +
                        "author:forman,", 
                        "//*[@numFound='6']",
                        // "jones, christine" numFound=6
                        // 110 Jones, Christine       111  Jones, C               112  Forman, Christine      
                        // 113 Forman, C              115  Jones, C               117  Forman, C 
                        
        "\"forman, christine\"", "author:jones, christine author:jones, christine * author:jones, c " +
        		            "author:jones, c * author:jones, author:forman, christine author:forman, christine * " +
        		            "author:forman, c author:forman, c * author:forman,", 
        		            "//*[@numFound='6']"
    );
    
    

    /**
     * THE OLD STYLE, SO THAT I CAN COMPARE
    assertQueryEquals(req("qt", "aqp", "q", "author:\"Adamčuk, m\""), 
        //"author:adamčuk, m author:adamcuk, m author:adamchuk, m author:adamčuk, author:adamčuk, m* author:adamchuk, marel author:adamčuk, marel author:adamcuk, molja author:adamcuk, marel author:adamčuk, molja author:adamchuk, molja author:adamchuk, m* author:adamchuk, author:adamcuk, author:adamcuk, m*",
        "author:adamčuk, m author:adamcuk, m author:adamchuk, m author:adamčuk, author:adamčuk, m* author:adamchuk, m* author:adamchuk, author:adamcuk, author:adamcuk, m*",
        BooleanQuery.class);

    assertQueryEquals(req("qt", "aqp", "q", "author:\"ADAMČuk, m\""), 
        //"author:adamčuk, m author:adamcuk, m author:adamchuk, m author:adamčuk, author:adamčuk, m* author:adamchuk, marel author:adamčuk, marel author:adamcuk, molja author:adamcuk, marel author:adamčuk, molja author:adamchuk, molja author:adamchuk, m* author:adamchuk, author:adamcuk, author:adamcuk, m*",
        "author:adamčuk, m author:adamcuk, m author:adamchuk, m author:adamčuk, author:adamčuk, m* author:adamchuk, m* author:adamchuk, author:adamcuk, author:adamcuk, m*",
        BooleanQuery.class);

    assertQueryEquals(req("qt", "aqp", "q", "author:\"adamchuk, m\""), 
        //"author:adamchuk, m author:adamcuk, m author:adamčuk, m author:adamchuk, m* author:adamchuk, marel author:adamčuk, marel author:adamcuk, molja author:adamcuk, marel author:adamchuk, molja author:adamčuk, molja author:adamchuk,",
        "author:adamchuk, m author:adamcuk, m author:adamčuk, m author:adamchuk, m* author:adamchuk,",
        BooleanQuery.class);
     **/


    assertQueryEquals(req("defType", "aqp", "q", "author:\"Muller, William\""),
        // this was the old-style result, note "muller, w*"
        //"author:muller, w author:muller, w* author:muller, william author:müller, william author:mueller, william author:muller,",
        "author:müller, william author:müller, william * " +
        "author:müller, w author:müller, w * " +
        "author:müller, " +
        "author:muller, william author:muller, william * " +
        "author:muller, w author:muller, w * " +
        "author:muller, " +
        "author:mueller, william author:mueller, william * " +
        "author:mueller, w author:mueller, w * " +
        "author:mueller, " +
        "author:müller, bill author:müller, bill * " +
        "author:müller, b author:müller, b * " +
        "author:mueller, bill author:mueller, bill * " +
        "author:mueller, b author:mueller, b * " +
        "author:muller, bill author:muller, bill * " +
        "author:muller, b author:muller, b *",
        BooleanQuery.class);

    
    
    /*
     * 
    TODO: 
    
    assertQ(req("q", "author:\"Albert, R\""), "//*[@numFound='1']");
    assertQ(req("q", "author:\"Albert, Reeka\""), "//*[@numFound='1']");
    assertQ(req("q", "author:\"Barabási, A\""), "//*[@numFound='1']");
    assertQ(req("q", "author:\"Barabaesi, A\""), "//*[@numFound='1']");
    assertQ(req("q", "author:\"Barabási, Albert-László\""), "//*[@numFound='1']");
    assertQ(req("q", "author:\"Barabasi, Albert-Laszlo\""), "//*[@numFound='1']");
    assertQ(req("q", "author:Sellgren"), "//*[@numFound='1']");
    assertQ(req("q", "author:\"Dwek, E P\""), "//*[@numFound='1']");
    assertQ(req("q", "author:\"Dwek, E.\""), "//*[@numFound='1']");
    assertQ(req("q", "author:\"Dwek, Edgar\""), "//*[@numFound='1']");
    assertQ(req("q", "author:\"Dwek, E. P.\""), "//*[@numFound='1']");
    assertQ(req("q", "author:\"Rentzsch Holm, Inga\""), "//*[@numFound='1']");

    */
    
    
    /*
     * Test we are not mixing/concatenating fields - Ticket #346 
     */
    testAuthorQuery(
        "\"obama,\" boooo", "+(author:obama, author:obama,*) +all:boooo", 
        "//*[@numFound='0']"
        );

  }


  private void testAuthorQuery(String...vals) throws Exception {
    assert vals.length%3==0;
    for (int i=0;i<vals.length;i=i+3) {
      
<<<<<<< HEAD
      System.out.println(escapeUnicode(vals[i]));
      
      if (tp.debugParser) {
=======
>>>>>>> 68e9649c
      System.out.println(escapeUnicode(vals[i]));
      
      
      boolean failed = true;
      try {
	      assertQueryEquals(req("defType", "aqp", "q", author_field + ":" + vals[i]),
	          vals[i+1],
	          null);
	      assertQ(req("fl", "id," + author_field, "rows", "100", "q", author_field + ":" + vals[i]), vals[i+2].split(";"));
	      failed = false;
      }
      finally {
      	if (failed) {
      	  
          System.out.println(escapeUnicode(vals[i]));
          System.out.println("Running test for " + author_field + ":" + vals[i]);
          String response = h.query(req("fl", "id,author", "rows", "100", "defType", "aqp", "q", String.format("%s:%s", author_field, vals[i])));
          
          ArrayList<String> out = new ArrayList<String>();
          Matcher m = Pattern.compile("numFound=\\\"(\\d+)").matcher(response);
          Matcher m2 = Pattern.compile("<doc><str name=\\\"id\\\">(\\d+)</str><arr name=\\\"" + author_field + "\\\"><str>([^<]*)</str></arr></doc>").matcher(response);
          m.find();
          String numFound = m.group(1);
          while (m2.find()) {
            out.add(String.format("%0$3s\t%2$-23s", m2.group(1), m2.group(2)));
          }
          Collections.sort(out);
          System.out.print("                             // " + vals[i] + " numFound=" + numFound);
          int j=0;
          for (String s: out) {
            if (j%3==0) {
              System.out.print("\n                             // ");
            }
            System.out.print(s);
            j++;
          }
          System.out.println();
      	  
      	  QParser qParser = getParser(req("fl", "id," + author_field, "rows", "100", "q", author_field + ":" + vals[i]));
          Query q = qParser.parse();
          String actual = q.toString("field");
      		System.out.println("Offending test case: " + escapeUnicode(vals[i]) + "\nexpected vs actual: \n" + escapeUnicode(vals[i+1]) + "\n" + escapeUnicode(actual));
      		
      		
      	}
      }
    }

  }

  // Uniquely for Junit 3
  public static junit.framework.Test suite() {
    return new junit.framework.JUnit4TestAdapter(TestAdsabsTypeAuthorParsing.class);
  }

  /* XXX:rca - it was not used, to remove?
   * 
   *
  public void assertQ(String message, SolrQueryRequest req, String... tests) {
    try {
      String m = (null == message) ? "" : message + " ";
      String response = h.query(req);
      String results = h.validateXPath(response, tests);
      if (null != results) {
        tp.debugFail(m + "query failed XPath: " + results +
            "\n xml response was: " + response +
            "\n request was: " + req.getParamString());
      }
    } catch (XPathExpressionException e1) {
      throw new RuntimeException("XPath is invalid", e1);
    } catch (Exception e2) {
      throw new RuntimeException("Exception during query", e2);
    }
  }
  */

  public Query assertQueryEquals(SolrQueryRequest req, String expected, Class<?> clazz)
  throws Exception {

    QParser qParser = getParser(req);
    String query = req.getParams().get(CommonParams.Q);
    Query q = qParser.parse();
    
    String actual = q.toString("field");
    
    String[] ex = expected.split("\\s*[a-z]+\\:");
    Arrays.sort(ex);
    String[] ac = actual.split("\\s*[a-z]+\\:");
    Arrays.sort(ac);
    StringBuffer exs = new StringBuffer();
    for (String s: ex) {
    	if (s.trim().equals(""))
    		continue;
    	if (exs.length() > 0)
    		exs.append(" ");
      exs.append(s.trim());
    }
    StringBuffer acs = new StringBuffer();
    for (String s: ac) {
    	if (s.trim().equals(""))
    		continue;
    	if (acs.length() > 0)
    		acs.append(" ");
      acs.append(s.trim());
    }
    
    if (!acs.toString().equals(exs.toString())) {
      //assertArrayEquals(ac, ex);
      tp.debugFail(query, expected, actual);
    }

    if (clazz != null) {
      if (!q.getClass().isAssignableFrom(clazz)) {
        tp.debugFail("Query is not: " + clazz + " but: " + q.getClass(), expected, "-->" + q.toString());
      }
    }

    return q;
  }
  
  public String escapeUnicode(String input) {
    StringBuilder b = new StringBuilder(input.length());
    Formatter f = new Formatter(b);
    for (char c : input.toCharArray()) {
      if (c < 128) {
        b.append(c);
      } else {
        f.format("\\u%04x", (int) c);
      }
    }
    return b.toString();
  }
}<|MERGE_RESOLUTION|>--- conflicted
+++ resolved
@@ -1504,10 +1504,6 @@
 
     
     //dumpDoc(null, "id", "author");
-<<<<<<< HEAD
-    setDebug(true);
-=======
->>>>>>> 68e9649c
     testAuthorQuery(
         "\"adamčuk, m karel\"", "author:adamčuk, m karel author:adamčuk, m karel * " +
                                 "author:/adamčuk, m[^\\s]+/ " +
@@ -1535,11 +1531,7 @@
                                 "author:/adamchuk, m[^\\s]+ k/ " +
                                 "author:/adamchuk, m[^\\s]+ k .*/ " +
                                 "author:/adamchuk, m[^\\s]+/ author:/adamcuk, m[^\\s]+/",
-<<<<<<< HEAD
-                                 "//*[@numFound='24']"        ,
-=======
                                  "//*[@numFound='24']"        
->>>>>>> 68e9649c
         
          // "adamčuk, m karel" numFound=24
          //   1 Adamčuk,                 2  Adamčuk, M.              3  Adamčuk, Marel         
@@ -1550,12 +1542,8 @@
          //  27 Adamcuk, M K            40  Adamchuk,               41  Adamchuk, M.           
          //  42 Adamchuk, Marel         43  Adamchuk, Molja         44  Adamchuk, Molja Karel  
          //  45 Adamchuk, M Karel       46  Adamchuk, Molja K       47  Adamchuk, M K 
-<<<<<<< HEAD
-                                 
-=======
     );
     testAuthorQuery(
->>>>>>> 68e9649c
         "\"adamcuk, m karel\"", "author:adamcuk, m karel author:adamcuk, m karel * " +
                                 "author:/adamcuk, m[^\\s]+/ " +
                                 "author:/adamcuk, m[^\\s]+ karel/ author:/adamcuk, m[^\\s]+ karel .*/ " +
@@ -2434,60 +2422,57 @@
     assert vals.length%3==0;
     for (int i=0;i<vals.length;i=i+3) {
       
-<<<<<<< HEAD
       System.out.println(escapeUnicode(vals[i]));
       
       if (tp.debugParser) {
-=======
->>>>>>> 68e9649c
-      System.out.println(escapeUnicode(vals[i]));
-      
-      
-      boolean failed = true;
-      try {
-	      assertQueryEquals(req("defType", "aqp", "q", author_field + ":" + vals[i]),
-	          vals[i+1],
-	          null);
-	      assertQ(req("fl", "id," + author_field, "rows", "100", "q", author_field + ":" + vals[i]), vals[i+2].split(";"));
-	      failed = false;
-      }
-      finally {
-      	if (failed) {
-      	  
-          System.out.println(escapeUnicode(vals[i]));
-          System.out.println("Running test for " + author_field + ":" + vals[i]);
-          String response = h.query(req("fl", "id,author", "rows", "100", "defType", "aqp", "q", String.format("%s:%s", author_field, vals[i])));
-          
-          ArrayList<String> out = new ArrayList<String>();
-          Matcher m = Pattern.compile("numFound=\\\"(\\d+)").matcher(response);
-          Matcher m2 = Pattern.compile("<doc><str name=\\\"id\\\">(\\d+)</str><arr name=\\\"" + author_field + "\\\"><str>([^<]*)</str></arr></doc>").matcher(response);
-          m.find();
-          String numFound = m.group(1);
-          while (m2.find()) {
-            out.add(String.format("%0$3s\t%2$-23s", m2.group(1), m2.group(2)));
-          }
-          Collections.sort(out);
-          System.out.print("                             // " + vals[i] + " numFound=" + numFound);
-          int j=0;
-          for (String s: out) {
-            if (j%3==0) {
-              System.out.print("\n                             // ");
+        System.out.println(escapeUnicode(vals[i]));
+        
+        
+        boolean failed = true;
+        try {
+  	      assertQueryEquals(req("defType", "aqp", "q", author_field + ":" + vals[i]),
+  	          vals[i+1],
+  	          null);
+  	      assertQ(req("fl", "id," + author_field, "rows", "100", "q", author_field + ":" + vals[i]), vals[i+2].split(";"));
+  	      failed = false;
+        }
+        finally {
+        	if (failed) {
+        	  
+            System.out.println(escapeUnicode(vals[i]));
+            System.out.println("Running test for " + author_field + ":" + vals[i]);
+            String response = h.query(req("fl", "id,author", "rows", "100", "defType", "aqp", "q", String.format("%s:%s", author_field, vals[i])));
+            
+            ArrayList<String> out = new ArrayList<String>();
+            Matcher m = Pattern.compile("numFound=\\\"(\\d+)").matcher(response);
+            Matcher m2 = Pattern.compile("<doc><str name=\\\"id\\\">(\\d+)</str><arr name=\\\"" + author_field + "\\\"><str>([^<]*)</str></arr></doc>").matcher(response);
+            m.find();
+            String numFound = m.group(1);
+            while (m2.find()) {
+              out.add(String.format("%0$3s\t%2$-23s", m2.group(1), m2.group(2)));
             }
-            System.out.print(s);
-            j++;
-          }
-          System.out.println();
-      	  
-      	  QParser qParser = getParser(req("fl", "id," + author_field, "rows", "100", "q", author_field + ":" + vals[i]));
-          Query q = qParser.parse();
-          String actual = q.toString("field");
-      		System.out.println("Offending test case: " + escapeUnicode(vals[i]) + "\nexpected vs actual: \n" + escapeUnicode(vals[i+1]) + "\n" + escapeUnicode(actual));
-      		
-      		
-      	}
+            Collections.sort(out);
+            System.out.print("                             // " + vals[i] + " numFound=" + numFound);
+            int j=0;
+            for (String s: out) {
+              if (j%3==0) {
+                System.out.print("\n                             // ");
+              }
+              System.out.print(s);
+              j++;
+            }
+            System.out.println();
+        	  
+        	  QParser qParser = getParser(req("fl", "id," + author_field, "rows", "100", "q", author_field + ":" + vals[i]));
+            Query q = qParser.parse();
+            String actual = q.toString("field");
+        		System.out.println("Offending test case: " + escapeUnicode(vals[i]) + "\nexpected vs actual: \n" + escapeUnicode(vals[i+1]) + "\n" + escapeUnicode(actual));
+        		
+        		
+        	}
+        }
       }
     }
-
   }
 
   // Uniquely for Junit 3
