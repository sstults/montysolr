<?xml version="1.0"?>

<!--
    Licensed to the Apache Software Foundation (ASF) under one or more
    contributor license agreements.  See the NOTICE file distributed with
    this work for additional information regarding copyright ownership.
    The ASF licenses this file to You under the Apache License, Version 2.0
    the "License"); you may not use this file except in compliance with
    the License.  You may obtain a copy of the License at
 
        http://www.apache.org/licenses/LICENSE-2.0
 
    Unless required by applicable law or agreed to in writing, software
    distributed under the License is distributed on an "AS IS" BASIS,
    WITHOUT WARRANTIES OR CONDITIONS OF ANY KIND, either express or implied.
    See the License for the specific language governing permissions and
    limitations under the License.
 -->


<project name="examples" default="default" xmlns:ivy="antlib:org.apache.ivy.ant">

	<description> Examples for MontySolr </description>

	<import file="../contrib-build.xml" />

	<!--                configuration of targets
	~~~~~~~~~~~~~~~~~~~~~~~~~~~~~~~~~~~~~~~~~~~~~~~~~~~~~~~~~~~~ //-->
	<condition property="example.name" value="adsabs">
		<not>
			<isset property="ename" />
		</not>
	</condition>
	<property name="example.name" value="${ename}" />

	<condition property="example.ignore-environment" value="true">
		<not>
			<isset property="ignore-environment" />
		</not>
	</condition>
	<property name="example.ignore-environment" value="${ignore-environment}" />


	<condition property="example.profile" value="normal">
		<not>
			<isset property="profile" />
		</not>
	</condition>
	<property name="example.profile" value="${profile}" />

	<property environment="env" />
	<property name="subant.jvmargs" value="" />
	<property name="subant.args" value="" />
	<property name="subant.newenvironment" value="true" />
	<property name="env.MONTYSOLR_JVMARGS" value="${subant.jvmargs}" />
	<property name="env.MONTYSOLR_ARGS" value="${subant.args}" />
	<property name="env.MONTYSOLR_NEWENVIRONMENT" value="${subant.newenvironment}" />
	<property name="env.PYTHONPATH" value="${common.dir}/build/dist${path.separator}${common.dir}/src/python${path.separator}" />

	<target name="init">
		<exec executable="${python}" failonerror="true" outputproperty="example.webapp" logerror="true">
			<arg value="-c" />
			<arg value="import os;d='${basedir}/${example.name}';print os.path.exists(d+'/webapps/solr.war') and d+'/webapps/solr.war' or d+'/webapps'" />
		</exec>
	</target>

	<target name="populate-classpath" unless="classpath.populated">

		<!-- 
     we include only the classpaths that are inside 
     the example, so that it can run without anything 
     else -->

		<unzip src="${build.dir}/${example.name}/webapps/solr.war" dest="${build.dir}/${example.name}/solrwar" overwrite="off"/>

		<path id="examples.classpath">
			<fileset dir="${build.dir}/${example.name}/">
				<include name="solrwar/WEB-INF/lib/**/*.jar" />
				<include name="solr/lib/**/*.jar" />
				<include name="lib/**/*.jar" />
			</fileset>

			<pathelement location="${build.dir}/${example.name}/jython"/>
		</path>



		<path id="classpath">
			<path refid="examples.classpath" />
		</path>

		<path id="test.classpath">
			<!-- MontySolr test classes -->
			<pathelement location="${common.dir}/build/classes/test"/>

			<path refid="common.test.classpath" />
			<path refid="test.base.classpath"/>
			<path refid="examples.classpath" />
		</path>

		<!--
		<echo>classpath: ${toString:classpath}</echo>
		<echo>test.classpath: ${toString:test.classpath}</echo>
		-->

		<property name="classpath.populated" value="true"/>
	</target>


	<target name="default" depends="jar,build-all-examples" />

	<target name="build-all-examples" description="Assembles all examples">
		<exec executable="${prop.ant}" failonerror="true">
			<arg line="build-one -Dename=adsabs" />
		</exec>
	</target>

	<target name="jar-core" description="Packages the JAR file">
		<!-- does nothing on purpose //-->
	</target>

	<target name="build-all" depends="build-one">
		<echo>
    	    Does nothing, because build-all is called from the main build and at that time we don't have all jars for contribs yet.
    	    Call build-all-examples instead 
    	</echo>
	</target>

	<target name="build">
		<echo>
         Please use: ant build-one -Dename={name}
         We have intentionally disabled the 'build' target to avoid confusion
	   </echo>
		<fail />
	</target>

	<target name="build-one" description="Assembles distribution, usage: ant build-one -Dename={example-name} (-Dprofile={profile})" >
		<!-- (temporary) remove our libraries -->
        <ant target="unlink-upstream" dir="${basedir}/../antlrqueryparser"  inheritall="false" />
		<ant target="unlink-upstream" dir="${basedir}/../adsabs"  inheritall="false" />
		
		<!-- build solr distribution -->
		<ant target="package" dir="${prop.solr.real.location}"  inheritall="false" />
		
		<echo>Building: ${build.dir}/${example.name}</echo>
		<delete dir="${build.dir}/${example.name}" />
		<unzip dest="${build.dir}"> 
			<fileset dir="${prop.solr.real.location}/package"> 
				<include name="*.zip"/> 
			</fileset> 
		</unzip>
		
		<copy todir="${build.dir}/${example.name}">
			<fileset dir="${build.dir}"> 
                <include name="solr*/**"/>
            </fileset>
			<regexpmapper from="solr-[^/]*/(.*)" to="\1" />
		</copy>
		
		<!-- build our own libraries -->
		<ant target="jar" dir="${basedir}/../antlrqueryparser"  inheritall="false" />
        <ant target="jar" dir="${basedir}/../adsabs"  inheritall="false" />

		<!-- fetch them -->
		<ant target="get-jar" dir="${basedir}/../antlrqueryparser"  inheritall="false" />
        <ant target="get-jar" dir="${basedir}/../adsabs"  inheritall="false" />
		
		<!-- copy our jars into the solr (necessary, can't be inside ./lib) -->
		<copy todir="${build.dir}/${example.name}/server/solr-webapp/webapp/WEB-INF/lib" flatten="true">
			<fileset dir="${common.build.dir}"> 
                <include name="**/montysolr-*.jar"/>
            </fileset>
		</copy>
		
        <!-- gather and copy the python code to example/python -->
		<echo>Putting Jython code together into: "${build.dir}/${example.name}/server/resources</echo>
        <copy todir="${build.dir}/${example.name}/server/resources" flatten="false" overwrite="true">
            <fileset dir="${common.dir}/contrib">
                <include name="**/src/jython/**/*.py" />
            </fileset>
            <regexpmapper from=".*/src/jython/(.*)" to="\1" />
        </copy>

        <!-- set the python/jython files not-readable so that i am not tempted to mess w/ them -->
        <chmod perm="ugo-x">
            <fileset dir="${build.dir}/${example.name}/server/resources">
            	<include name="*.py" />
                <include name="**/*.py" />
            </fileset>
        </chmod>
		
		<!-- include jars that should be included -->
		<ivy:retrieve/>
		<copy todir="${build.dir}/${example.name}/server/solr-webapp/webapp/WEB-INF/lib" flatten="true" overwrite="true" verbose="true">
            <fileset dir="${basedir}/lib">
            	<include name="**/*.jar" />
                <include name="*.jar" />
            </fileset>
        </copy>
		
		<!-- copy over our configuration files -->
        <copy todir="${build.dir}/${example.name}" overwrite="true">
            <fileset dir="${basedir}/${example.name}">
                <include name="**/**" />
            </fileset>
        </copy>
		
		<!-- set configuration based on the name of the profile -->
		<copy todir="${build.dir}/${example.name}/bin" flatten="false" overwrite="true" verbose="true">
            <fileset dir="${basedir}/${example.name}">
                <include name="bin/solr.in*${example.profile}" />
            </fileset>
            <regexpmapper from="(bin/solr.in.[^.]+).(${example.profile})" to="\1" />
        </copy>
		
		<!-- fix some solr problems -->
		<chmod perm="ugo-x">
            <fileset dir="${build.dir}/${example.name}/bin">
                <include name="solr" />
            </fileset>
        </chmod>
		
		<echo>
		    The distribution is ready in: ${build.dir}/${example.name}
		    You can start solr by: ${build.dir}/${example.name}/bin/solr start
	    </echo>

	</target>


	<target name="run" description="Run the example, usage: ant run -Dename={example-name} (-Dprofile={profile})">
		<exec executable="bash" failonerror="true"  >
            <arg value="${build.dir}/${example.name}/bin/solr" />
			<arg value="start" />
			<arg value="-f" />
        </exec>
	</target>

	<target name="stop" description="Stop the example, usage: ant stop -Dename={example-name} (-Dprofile={profile})">
        <exec executable="bash" failonerror="true">
            <arg value="${build.dir}/${example.name}/bin/solr" />
            <arg value="stop" />
        </exec>
    </target>

	<target name="test" depends="build-one,populate-classpath,common.test" />
	<target name="compile-core" depends="populate-classpath,common.compile-core"/>
    <target name="unlink-upstream" />

<<<<<<< HEAD
	<target name="release" description="Builds a release package" depends="build-one">
=======
	<target name="release" description="Builds a release package" >
>>>>>>> a74f5766
		<zip destfile="${common.build.dir}/contrib/${project.name}/${example.name}.zip" basedir="${build.dir}/${example.name}"> 
            <fileset dir="${build.dir}/${example.name}"> 
                <include name="*"/> 
            </fileset> 
        </zip>
	</target>
</project><|MERGE_RESOLUTION|>--- conflicted
+++ resolved
@@ -247,11 +247,8 @@
 	<target name="compile-core" depends="populate-classpath,common.compile-core"/>
     <target name="unlink-upstream" />
 
-<<<<<<< HEAD
+
 	<target name="release" description="Builds a release package" depends="build-one">
-=======
-	<target name="release" description="Builds a release package" >
->>>>>>> a74f5766
 		<zip destfile="${common.build.dir}/contrib/${project.name}/${example.name}.zip" basedir="${build.dir}/${example.name}"> 
             <fileset dir="${build.dir}/${example.name}"> 
                 <include name="*"/> 
