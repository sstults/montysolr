--- conflicted
+++ resolved
@@ -1884,127 +1884,6 @@
     =====================================================================
     -->
   
-  
-  
-<<<<<<< HEAD
-=======
-  <!-- Handler that keeps Invenio in-sync on request
-  
-    0: request -> /invenio/update
-    1: /invenio/update -> asks Invenio which records were changed
-      2:   -> invokes /invenio/import
-        3: /invenio/import 
-            * retrieves data and indexes them
-            * IFF there is an error indexing a document (inside batch)
-                -> registers failed recids with /invenio-failed-import
-                    4: /invenio-failed-import -> invokes 2: until all failing recs are caught/indexed/logged
-  
-   -->
-  <requestHandler name="/invenio/update" 
-                  class="solr.InvenioKeepRecidUpdated" 
-                  default="false"
-                  enable="${montysolr.enable.write:true}">
-     <lst name="defaults">
-       <str name="inveniourl">${solr.inveniourl:python://adsx/search}</str>
-       <!-- str name="inveniourl">http://invenio-demo.cern.ch/search</str> -->
-       <!--  <str name="inveniourl">http://inspirehep.net/search</str> -->
-       <str name="importurl">/invenio/import?command=full-import&amp;dirs=</str>
-       <str name="updateurl">/invenio/import?command=full-import&amp;dirs=</str>
-       <str name="deleteurl">blankrecords</str>
-       <str name="tableToQuery">bibrec</str>
-       <int name="maximport">100</int>
-       <int name="batchsize">10000</int>
-     </lst>
-  </requestHandler>
-  
-  <requestHandler name="/invenio/update2" 
-                  class="solr.InvenioKeepRecidUpdated" 
-                  default="false"
-                  enable="${montysolr.enable.write:true}">
-     <lst name="defaults">
-       <str name="inveniourl">${solr.inveniourl:python://adsx/search}</str>
-       <!-- str name="inveniourl">http://invenio-demo.cern.ch/search</str> -->
-       <!--  <str name="inveniourl">http://inspirehep.net/search</str> -->
-       <str name="importurl">/invenio/import2?command=full-import&amp;dirs=</str>
-       <str name="updateurl">/invenio/import2?command=full-import&amp;dirs=</str>
-       <str name="deleteurl">blankrecords</str>
-       <str name="tableToQuery">bibrec</str>
-       <int name="maximport">100</int>
-       <int name="batchsize">10000</int>
-     </lst>
-  </requestHandler>
-  
-  <!--  MontySolr 
-        indexing handlers, the waiting-* handlers are
-        slighlty customized versions of the standard handlers  
-  -->
-  
-  <requestHandler name="/invenio-doctor" 
-                  class="org.apache.solr.update.InvenioDoctor"
-                  enable="${montysolr.enable.write:true}">
-    <lst name="defaults">
-      <str name="handler">/invenio/import2</str>
-      <str name="params">batchSize=1000&amp;maxRecords=100000</str>
-      <str name="tableToQuery">bibrec</str>
-      <str name="handlerParams">commit=false&amp;command=full-import&amp;url=</str>
-    </lst>
-  </requestHandler>
-  
-  <requestHandler name="/invenio/import" 
-                  class="solr.WaitingDataImportHandler"
-                  enable="${montysolr.enable.write:true}">
-    <lst name="defaults">
-      <str name="config">data-config.xml</str>
-      <bool name="clean">false</bool>
-      <bool name="commit">false</bool>
-      <str name="update.chain">blanketyblank</str>
-      <!-- this parameter activates the logging/restart of failed imports -->
-      <str name="writerImpl">org.apache.solr.handler.dataimport.FailSafeInvenioNoRollbackWriter</str>
-    </lst>
-    <lst name="invariants">
-       <str name="mongoPass">${montysolr.mongoPass:}</str>
-       <str name="mongoHost">${montysolr.mongoHost:adsx}</str>
-       <str name="mongoPort">${montysolr.mongoPort:27017}</str>
-    </lst>
-  </requestHandler>
-
-  <requestHandler name="/invenio/import2" 
-                  class="solr.WaitingDataImportHandler"
-                  enable="${montysolr.enable.write:true}" >
-    <lst name="defaults">
-      <str name="config">data-config.xml</str>
-      <bool name="clean">false</bool>
-      <bool name="commit">false</bool>
-      <str name="update.chain">blanketyblank</str>
-      <!-- this parameter activates the logging/restart of failed batches -->
-      <str name="writerImpl">org.apache.solr.handler.dataimport.FailSafeInvenioNoRollbackWriter</str>
-    </lst>
-    <lst name="invariants">
-       <str name="mongoPass">${montysolr.mongoPass:}</str>
-       <str name="mongoHost">${montysolr.mongoHost:adsx}</str>
-       <str name="mongoPort">${montysolr.mongoPort:27017}</str>
-    </lst>
-  </requestHandler>
-  
-
-  
-  <requestHandler name="/dataimport" 
-                  class="org.apache.solr.handler.dataimport.DataImportHandler"
-                  enable="${montysolr.enable.write:true}" >
-    <lst name="defaults">
-      <str name="config">data-config.xml</str>
-      <bool name="clean">false</bool>
-      <bool name="commit">false</bool>
-    </lst>
-    <lst name="invariants">
-       <str name="mongoPass">${montysolr.mongoPass:}</str>
-       <str name="mongoHost">${montysolr.mongoHost:adsx}</str>
-       <str name="mongoPort">${montysolr.mongoPort:27017}</str>
-    </lst>
-  </requestHandler>
-  
-  
->>>>>>> 28f9d8bb
   <requestHandler name="/ads-config" class="solr.AdsConfigHandler" default="false">
      <lst name="queryParser">
       <str name="defaultField">unfielded_search</str>
