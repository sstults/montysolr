<?xml version="1.0" encoding="UTF-8" ?>

<schema name="adsabs" version="1.3">

  <types>
    <fieldType name="string" class="solr.StrField" sortMissingLast="true" omitNorms="true"/>
    <fieldType name="boolean" class="solr.BoolField" sortMissingLast="true" omitNorms="true"/>
    <fieldType name="int" class="solr.TrieIntField" precisionStep="0" omitNorms="true" positionIncrementGap="0"/>
    <fieldType name="float" class="solr.TrieFloatField" precisionStep="0" omitNorms="true" positionIncrementGap="0"/>
    <fieldType name="long" class="solr.TrieLongField" precisionStep="0" omitNorms="true" positionIncrementGap="0"/>
    <fieldType name="double" class="solr.TrieDoubleField" precisionStep="0" omitNorms="true" positionIncrementGap="0"/>

    <fieldType name="tint" class="solr.TrieIntField" precisionStep="8" omitNorms="true" positionIncrementGap="0"/>
    <fieldType name="tfloat" class="solr.TrieFloatField" precisionStep="8" omitNorms="true" positionIncrementGap="0"/>
    <fieldType name="tlong" class="solr.TrieLongField" precisionStep="8" omitNorms="true" positionIncrementGap="0"/>
    <fieldType name="tdouble" class="solr.TrieDoubleField" precisionStep="8" omitNorms="true" positionIncrementGap="0"/>

    <fieldType name="date" class="solr.TrieDateField" omitNorms="true" precisionStep="0" positionIncrementGap="0"/>
    <fieldType name="tdate" class="solr.TrieDateField" omitNorms="true" precisionStep="6" positionIncrementGap="0"/>
    
    <fieldtype name="ignored" stored="false" indexed="false" multiValued="true" class="solr.StrField" />

    <!--  MontySolr special Python fields -->
    <fieldType name="fulltext" class="solr.MongoDataField" positionIncrementGap="100" databaseName="solr4ads" collectionName="docs">
       <analyzer type="index">
        <tokenizer class="solr.PatternTokenizerFactory" pattern="(?&lt;![-\s])\s+(?!-)" group="-1" />
        <filter class="solr.PatternReplaceFilterFactory" pattern="-?\s+-?" replacement="-" replace="all"/>
        <filter class="solr.ASCIIFoldingFilterFactory"/>
        <filter class="solr.WordDelimiterFilterFactory" generateWordParts="1" generateNumberParts="1" catenateWords="1" catenateNumbers="1" catenateAll="1" splitOnCaseChange="0" splitOnNumerics="0" stemEnglishPossessive="1" preserveOriginal="1"/>
        <filter class="org.adsabs.solr.analysis.AcronymTokenFilterFactory"/>
        <filter class="solr.SynonymFilterFactory" synonyms="text.synonyms" ignoreCase="false" expand="false"/>
        <filter class="solr.StopFilterFactory" ignoreCase="true" words="text.kill" enablePositionIncrements="true" />
        <filter class="solr.StopFilterFactory" ignoreCase="false" words="text.kill_sens" enablePositionIncrements="true" />
        <filter class="solr.TrimFilterFactory"/>
      </analyzer>
      <analyzer type="query">
        <tokenizer class="solr.WhitespaceTokenizerFactory"/>
        <filter class="solr.ASCIIFoldingFilterFactory"/>
        <filter class="solr.WordDelimiterFilterFactory" generateWordParts="0" generateNumberParts="0" catenateWords="0" catenateNumbers="0" catenateAll="1" splitOnCaseChange="1" splitOnNumerics="1" stemEnglishPossessive="1" preserveOriginal="1"/>
        <filter class="org.adsabs.solr.analysis.AcronymTokenFilterFactory" emitBoth="false" lowercaseAcronyms="false"/>
        <filter class="solr.SynonymFilterFactory" synonyms="text.synonyms" ignoreCase="false" expand="false"/>
        <filter class="solr.StopFilterFactory" ignoreCase="true" words="text.kill" enablePositionIncrements="true" />
        <filter class="solr.StopFilterFactory" ignoreCase="false" words="text.kill_sens" enablePositionIncrements="true" />
        <filter class="solr.TrimFilterFactory"/>
      </analyzer>
    </fieldType>
    
    <fieldType name="reader_data" class="solr.MongoDataField" omitNorms="true" databaseName="solr4ads" collectionName="docs" mongoFieldName="readers" isPolyField="true" />

     <fieldType name="ads_author" class="solr.TextField" positionIncrementGap="100">
      <analyzer type="index">
        <tokenizer class="solr.KeywordTokenizerFactory"/>
        <filter class="org.adsabs.solr.analysis.AuthorNormalizeFilterFactory"/>
        <filter class="org.adsabs.solr.analysis.AuthorNameVariantsFilterFactory" outFile="author_indexed.variants" />
      </analyzer>
      <analyzer type="query">
        <tokenizer class="solr.KeywordTokenizerFactory"/>
        <filter class="org.adsabs.solr.analysis.AuthorNormalizeFilterFactory"/>
        <filter class="org.adsabs.solr.analysis.AuthorVariationFilterFactory"/>
        <filter class="org.adsabs.solr.analysis.AuthorNameVariantsFilterFactory"/>
        <filter class="solr.SynonymFilterFactory" synonyms="author_indexed.variants" ignoreCase="true" expand="true"/>
        <filter class="solr.SynonymFilterFactory" synonyms="author.synonyms" ignoreCase="true" expand="true"/>
        <filter class="org.adsabs.solr.analysis.AuthorSynonymFilterFactory" synonyms="author_curated.synonyms" />
      </analyzer>
    </fieldType>

    <fieldType name="normalized_string" class="solr.TextField" positionIncrementGap="100">
      <analyzer type="index">
        <tokenizer class="solr.KeywordTokenizerFactory"/>
        <filter class="solr.ASCIIFoldingFilterFactory"/>
        <filter class="solr.LowerCaseFilterFactory"/>
        <filter class="solr.TrimFilterFactory"/>
      </analyzer>
      <analyzer type="query">
        <tokenizer class="solr.KeywordTokenizerFactory"/>
        <filter class="solr.ASCIIFoldingFilterFactory"/>
        <filter class="solr.LowerCaseFilterFactory"/>
        <filter class="solr.TrimFilterFactory"/>
      </analyzer>
    </fieldType>

    <fieldType name="ads_text" class="solr.TextField" positionIncrementGap="100">
      <analyzer type="index">
        <tokenizer class="solr.PatternTokenizerFactory" pattern="(?&lt;![-\s])\s+(?!-)" group="-1" />
        <filter class="solr.PatternReplaceFilterFactory" pattern="-?\s+-?" replacement="-" replace="all"/>
        <filter class="solr.ASCIIFoldingFilterFactory"/>
        <filter class="solr.WordDelimiterFilterFactory" generateWordParts="1" generateNumberParts="1" catenateWords="1" catenateNumbers="1" catenateAll="1" splitOnCaseChange="0" splitOnNumerics="0" stemEnglishPossessive="1" preserveOriginal="1"/>
        <filter class="solr.StopFilterFactory" ignoreCase="true" words="text.kill" enablePositionIncrements="true" />
        <filter class="solr.StopFilterFactory" ignoreCase="false" words="text.kill_sens" enablePositionIncrements="true" />
        <filter class="org.adsabs.solr.analysis.AcronymTokenFilterFactory"/>
        <filter class="solr.TrimFilterFactory"/>
      </analyzer>
      <analyzer type="query">
        <tokenizer class="solr.WhitespaceTokenizerFactory"/>
        <filter class="solr.ASCIIFoldingFilterFactory"/>
        <filter class="solr.WordDelimiterFilterFactory" generateWordParts="0" generateNumberParts="0" catenateWords="0" catenateNumbers="0" catenateAll="1" splitOnCaseChange="1" splitOnNumerics="1" stemEnglishPossessive="1" preserveOriginal="1"/>
        <filter class="solr.StopFilterFactory" ignoreCase="true" words="text.kill" enablePositionIncrements="true" />
        <filter class="solr.StopFilterFactory" ignoreCase="false" words="text.kill_sens" enablePositionIncrements="true" />
        <filter class="org.adsabs.solr.analysis.AcronymTokenFilterFactory" emitBoth="false" lowercaseAcronyms="false"/>
        <filter class="solr.TrimFilterFactory"/>
      </analyzer>
    </fieldType>

    <fieldType name="ads_text_syn" class="solr.TextField" positionIncrementGap="100">
      <analyzer type="index">
        <tokenizer class="solr.PatternTokenizerFactory" pattern="(?&lt;![-\s])\s+(?!-)" group="-1" />
        <filter class="solr.PatternReplaceFilterFactory" pattern="-?\s+-?" replacement="-" replace="all"/>
        <filter class="solr.ASCIIFoldingFilterFactory"/>
        <filter class="solr.WordDelimiterFilterFactory" generateWordParts="1" generateNumberParts="1" catenateWords="1" catenateNumbers="1" catenateAll="1" splitOnCaseChange="0" splitOnNumerics="0" stemEnglishPossessive="1" preserveOriginal="1"/>
        <filter class="org.adsabs.solr.analysis.AcronymTokenFilterFactory"/>
        <filter class="solr.SynonymFilterFactory" synonyms="text.synonyms" ignoreCase="false" expand="false"/>
        <filter class="solr.StopFilterFactory" ignoreCase="true" words="text.kill" enablePositionIncrements="true" />
        <filter class="solr.StopFilterFactory" ignoreCase="false" words="text.kill_sens" enablePositionIncrements="true" />
        <filter class="solr.TrimFilterFactory"/>
      </analyzer>
      <analyzer type="query">
        <tokenizer class="solr.WhitespaceTokenizerFactory"/>
        <filter class="solr.ASCIIFoldingFilterFactory"/>
        <filter class="solr.WordDelimiterFilterFactory" generateWordParts="0" generateNumberParts="0" catenateWords="0" catenateNumbers="0" catenateAll="1" splitOnCaseChange="1" splitOnNumerics="1" stemEnglishPossessive="1" preserveOriginal="1"/>
        <filter class="org.adsabs.solr.analysis.AcronymTokenFilterFactory" emitBoth="false" lowercaseAcronyms="false"/>
        <filter class="solr.SynonymFilterFactory" synonyms="text.synonyms" ignoreCase="false" expand="false"/>
        <filter class="solr.StopFilterFactory" ignoreCase="true" words="text.kill" enablePositionIncrements="true" />
        <filter class="solr.StopFilterFactory" ignoreCase="false" words="text.kill_sens" enablePositionIncrements="true" />
        <filter class="solr.TrimFilterFactory"/>
      </analyzer>
    </fieldType>

    <!--  TODO: since we don't actually need separate bibstem vs. bibstem_facet fields
          maybe rename this to just "facet" and the classes to BibstemFilter(Factory) --> 
    <fieldType name="bibstem_facet" class="solr.StrField" sortMissingLast="true" omitNorms="true">
        <analyzer type="index">
            <tokenizer class="solr.KeywordTokenizerFactory"/>
            <filter class="org.adsabs.solr.analysis.BibstemFacetFilterFactory"/>
        </analyzer>
    </fieldType>
    
        <fieldType name="pubdate_sort" class="solr.TrieIntField" sortMissingLast="true" omitNorms="true">
        <analyzer type="index">
            <tokenizer class="solr.KeywordTokenizerFactory"/>
            <filter class="org.adsabs.solr.analysis.PubdateSortFilterFactory"/>
        </analyzer>
    </fieldType>
</types>

 <fields>
 
   <!-- rca: because elevation has 'id' hardcoded, we cannot use recid and elevantion
        at the same time, so i will use 'id' name -->
   <field name="id" type="string" indexed="true" stored="true" required="true" />
   <field name="recid" type="int" indexed="true" stored="true" required="true" />
   <field name="bibcode" type="string" indexed="true" stored="true" required="true" />
   
   <field name="bibstem" type="bibstem_facet" indexed="true" stored="true" />
   <field name="bibstem_facet" type="bibstem_facet" indexed="true" stored="true" />
   
   <field name="abstract" type="ads_text" indexed="true" stored="true" termVectors="true" termOffsets="true" termPositions="true"/>
   <field name="reportnumber" type="string" indexed="true" stored="true" multiValued="true"/>

   <field name="year" type="string" stored="true" indexed="true"/>
   <field name="pub" type="string" indexed="true" stored="true" omitNorms="true" multiValued="true"/>
   <field name="pubdate" type="string" stored="true" indexed="true"/>
   <field name="pubdate_sort" type="pubdate_sort" stored="true" indexed="true"/>

   <field name="title" type="ads_text" indexed="true" stored="true" multiValued="true"/>
   <field name="collection" type="string" indexed="true" stored="true" omitNorms="true" multiValued="true"/>
   <field name="author" type="ads_author" indexed="true" stored="true" multiValued="true"/>
   <field name="author_norm" type="string" indexed="true" stored="false" multiValued="true"/>
   <field name="aff" type="ads_text" indexed="true" stored="true" multiValued="true"/>
   <field name="topic" type="normalized_string" indexed="true" stored="true" multiValued="true"/>
   
   <field name="preprint" type="string" indexed="true" stored="false" omitNorms="true"/>
   <field name="refereed" type="string" indexed="true" stored="false" omitNorms="true"/>
   <field name="openaccess" type="string" indexed="true" stored="false" omitNorms="true"/>
   <field name="database" type="string" indexed="true" stored="false" omitNorms="true"/>
   <field name="bibgroup" type="string" indexed="true" stored="false" omitNorms="true"/>
   
   <!--  quick fixes, can be removed -->
   <field name="author_facet" type="string" indexed="true" stored="true" multiValued="true" />
   <field name="keyword_facet" type="string" indexed="true" stored="true" multiValued="true" />
   <field name="keyword" type="string" indexed="true" stored="true" multiValued="true" />
   <field name="bibstem" type="string" indexed="true" stored="true" multiValued="true" />
   
   <!-- MontySolr: needed when InvneioParser is used in maxinv mode
        but we don't use InvenioParser so this goes out
   <dynamicField name="*" type="text" multiValued="true" />   
    -->
<<<<<<< HEAD
=======

   <!-- this is just a fake field, we use it to translate invenio query field -->
   <dynamicField name="inv_*" type="text" indexed="false" stored="false" multiValued="true"/>
   
   
>>>>>>> 7743642b

   <!-- MontySolr: Fields where value is fetched from Mongo text -->
   <field name="full" type="fulltext" indexed="true" stored="true" termVectors="true" termOffsets="true" termPositions="true"/>
   <field name="ack" type="fulltext" indexed="true" stored="true" />
   <field name="reader" type="reader_data" indexed="true" stored="true" multiValued="true" />

   <!-- Uncommenting the following will create a "timestamp" field using
        a default value of "NOW" to indicate when each document was indexed.
     -->
   <field name="indexstamp" type="date" indexed="true" stored="true" default="NOW" multiValued="false"/>
   
   <!--  MontySolr: have some dynamic Pythonic fields -->
<!--   <dynamicField name="*_py" type="textgen_py" indexed="true" stored="false"/> -->

   <!-- uncomment the following to ignore any fields that don't already match an existing 
        field name or dynamic field, rather than reporting them as an error. 
        alternately, change the type="ignored" to some other type e.g. "text" if you want 
        unknown fields indexed and/or stored by default --> 
   <!--dynamicField name="*" type="ignored" multiValued="true" /-->
   
 </fields>

 <uniqueKey>id</uniqueKey>

 <!-- field for the QueryParser to use when an explicit fieldname is absent -->
 <defaultSearchField>full</defaultSearchField>

 <!-- SolrQueryParser configuration: defaultOperator="AND|OR" -->
 <solrQueryParser defaultOperator="AND"/>

   <copyField source="bibcode" dest="bibstem"/>
   <copyField source="bibcode" dest="bibstem_facet"/>
   <copyField source="pubdate" dest="pubdate_sort"/>
   <copyField source="first_author" dest="author"/>
   <copyField source="first_author_norm" dest="author_norm"/>

 <similarity class="org.adsabs.solr.SweetSpotSimilarityFactory">
    <str name="min">1000</str>
    <str name="max">20000</str>
    <str name="steepness">0.5</str>
 </similarity>
	

</schema><|MERGE_RESOLUTION|>--- conflicted
+++ resolved
@@ -184,15 +184,10 @@
         but we don't use InvenioParser so this goes out
    <dynamicField name="*" type="text" multiValued="true" />   
     -->
-<<<<<<< HEAD
-=======
 
    <!-- this is just a fake field, we use it to translate invenio query field -->
    <dynamicField name="inv_*" type="text" indexed="false" stored="false" multiValued="true"/>
    
-   
->>>>>>> 7743642b
-
    <!-- MontySolr: Fields where value is fetched from Mongo text -->
    <field name="full" type="fulltext" indexed="true" stored="true" termVectors="true" termOffsets="true" termPositions="true"/>
    <field name="ack" type="fulltext" indexed="true" stored="true" />
