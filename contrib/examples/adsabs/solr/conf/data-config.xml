--- conflicted
+++ resolved
@@ -138,10 +138,6 @@
         <field column="topic"        
             xpath="/collection/record/datafield[@tag='653']/subfield[@code='a']" />
             
-<<<<<<< HEAD
-
-=======
->>>>>>> de8ae774
         <field column="pubdate" 
             xpath="/collection/record/datafield[@tag='260' and subfield[@code='t']='main-date']/subfield[@code='c']" />
             
