--- conflicted
+++ resolved
@@ -1,8 +1,4 @@
-<<<<<<< HEAD
-// $ANTLR 3.4 StandardLuceneGrammar.g 2011-10-25 21:31:48
-=======
-// $ANTLR 3.4 StandardLuceneGrammar.g 2011-10-25 13:38:26
->>>>>>> 94cbefaa
+// $ANTLR 3.4 StandardLuceneGrammar.g 2011-10-25 23:16:08
 
    package org.apache.lucene.queryParser.aqp.parser;
 
